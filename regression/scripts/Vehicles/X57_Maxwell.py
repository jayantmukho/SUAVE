--- conflicted
+++ resolved
@@ -329,18 +329,14 @@
     prop.origin                 = [[2.,2.5,0.784],[2.,-2.5,0.784]]         
     prop.rotation               = [-1,1] 
     prop.symmetry               = True
-<<<<<<< HEAD
-    prop.airfoil_geometry       =  ['../Vehicles/Airfoils/NACA_4412.txt']
-    prop.airfoil_polars         = [['../Vehicles/Airfoils/NACA_4412_polar_Re_50000.txt' ,'../Vehicles/Airfoils/NACA_4412_polar_Re_100000.txt' ,'../Vehicles/Airfoils/NACA_4412_polar_Re_200000.txt' ,
-                                  '../Vehicles/Airfoils/NACA_4412_polar_Re_500000.txt' ,'../Vehicles/Airfoils/NACA_4412_polar_Re_1000000.txt' ]]
-=======
+
     prop.airfoil_geometry       =  ['../Vehicles/Airfoils/NACA_4412.txt'] 
     prop.airfoil_polars         = [['../Vehicles/Airfoils/Polars/NACA_4412_polar_Re_50000.txt' ,
                                     '../Vehicles/Airfoils/Polars/NACA_4412_polar_Re_100000.txt' ,
                                     '../Vehicles/Airfoils/Polars/NACA_4412_polar_Re_200000.txt' ,
                                     '../Vehicles/Airfoils/Polars/NACA_4412_polar_Re_500000.txt' ,
                                     '../Vehicles/Airfoils/Polars/NACA_4412_polar_Re_1000000.txt' ]]
->>>>>>> d4d92463
+
     prop.airfoil_polar_stations = [0,0,0,0,0,0,0,0,0,0,0,0,0,0,0,0,0,0,0,0]       
     prop                        = propeller_design(prop)    
     net.propeller               = prop    
