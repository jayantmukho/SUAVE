# sizing_loop.py
#
# Created:  Jun 2015, SUAVE Team
# Modified: Jan 2018, W. Maier

""" setup file for a sizing loop with a 737-aircraft
"""


# ----------------------------------------------------------------------
#   Imports
# ----------------------------------------------------------------------

import SUAVE
from SUAVE.Core import Units, Data

import numpy as np
import copy, time

import matplotlib
import pylab as plt



from SUAVE.Analyses.Process import Process
from SUAVE.Methods.Geometry.Two_Dimensional.Planform import wing_planform
from SUAVE.Methods.Geometry.Two_Dimensional.Planform import wing_planform
from SUAVE.Methods.Propulsion.turbofan_sizing import turbofan_sizing
from SUAVE.Methods.Aerodynamics.Fidelity_Zero.Lift.compute_max_lift_coeff import compute_max_lift_coeff
from SUAVE.Methods.Geometry.Two_Dimensional.Cross_Section.Propulsion.compute_turbofan_geometry import compute_turbofan_geometry
from SUAVE.Sizing.Sizing_Loop import Sizing_Loop
from SUAVE.Optimization.Nexus import Nexus
from SUAVE.Sizing.write_sizing_residuals import write_sizing_residuals
from SUAVE.Sizing.read_sizing_residuals import read_sizing_residuals
from SUAVE.Sizing.write_sizing_outputs import write_sizing_outputs


import sys, os
sys.path.append('../noise_optimization') #import structure from noise_optimization
sys.path.append('../Vehicles')
import Analyses
import Missions
from Boeing_737 import vehicle_setup, configs_setup
matplotlib.interactive(True)
# ----------------------------------------------------------------------
#   Main
# ----------------------------------------------------------------------

def main():
    
    #initialize the problem
    nexus                        = Nexus()
    vehicle                      = vehicle_setup()
    nexus.vehicle_configurations = configs_setup(vehicle)
    nexus.analyses               = Analyses.setup(nexus.vehicle_configurations)
    nexus.missions               = Missions.setup(nexus.analyses)
    
<<<<<<< HEAD
    problem        = Data()
    problem_inputs = np.array([ [ 'dummy'   ,   1.   , (.1      ,     10.    ) ,  1.,  ' continuous',               Units.less], [ 'dummy2'   ,   2.   , (.1      ,     10.    ) ,  1.,  ' continuous',               Units.less],      ]) #create dummy inputs for optimization to test io
    problem.inputs = problem_inputs
    
    nexus.optimization_problem       = problem
=======
>>>>>>> 0d7716a9
    nexus.procedure                  = setup()
    sizing_loop                      = Sizing_Loop()
    sizing_loop.output_filename       = 'sizing_outputs.txt'
    nexus.sizing_loop                = sizing_loop
    
    #create a fake array of data to test outputs
    write_sizing_outputs( sizing_loop , np.array([6.]), [5.,5.])
    write_sizing_outputs( sizing_loop , np.array([12.]), [4.,1.])
    write_sizing_outputs( sizing_loop , np.array([11.]), [1.,3.])
    
    
    nexus.total_number_of_iterations = 0
    evaluate_problem(nexus)
    results = nexus.results

    err      = nexus.sizing_loop.norm_error
<<<<<<< HEAD
    err_true = 0.000841551340769 #for 1E-2 tol
    print 'err = ', err
    error    = abs((err-err_true)/err)
    
    data_inputs, data_outputs, read_success = read_sizing_residuals(sizing_loop, problem.inputs)
    check_read_res = -0.06766752626632455
    error_res      = (data_outputs[1]-check_read_res)/check_read_res
    
    #remove files for later
    os.remove('sizing_outputs.txt')
    os.remove('y_err_values.txt')
    assert(error<1e-5), 'sizing loop regression failed'    
    assert(error_res<1e-7), 'sizing loop io failed'    
=======
    err_true = 0.0096907307307155348#for 1E-2 tol
    error    = abs((err_true-err)/err_true)

    print 'error = ', error
    assert(error<1e-6), 'sizing loop regression failed'    
>>>>>>> 0d7716a9
    
    return
    
def evaluate_problem(nexus):
    for key,step in nexus.procedure.items():
        if hasattr(step,'evaluate'):
            self = step.evaluate(nexus)
        else:
            nexus = step(nexus)
        self = nexus
    return nexus
# ----------------------------------------------------------------------        
#   Setup
# ----------------------------------------------------------------------   

def setup():
    # ------------------------------------------------------------------
    #   Analysis Procedure
    # ------------------------------------------------------------------ 
    
    # size the base config
    procedure = Process()
    procedure.run_sizing_loop       = run_sizing_loop #size aircraft and run mission
    
    return procedure


   
   
def run_sizing_loop(nexus):
    vehicle    = nexus.vehicle_configurations.base
    configs    = nexus.vehicle_configurations
    analyses   = nexus.analyses
    mission    = nexus.missions.base
    

    #initial guesses
    m_guess       = 60000.       
    scaling       = np.array([1E4])
    y             = np.array([m_guess])/scaling
    min_y         = [.05]
    max_y         = [10.]
    
    
    #create sizing loop object
    sizing_loop = nexus.sizing_loop
    #assign to sizing loop
    
    sizing_loop.tolerance                                      = 1E-2 #fraction difference in mass and energy between iterations
    sizing_loop.initial_step                                   = 'GPR' #Default, Table, SVR
    sizing_loop.update_method                                  = 'newton-raphson' #'successive_substitution','newton-raphson', 'broyden'
    sizing_loop.default_y                                      = y
    sizing_loop.min_y                                          = min_y
    sizing_loop.max_y                                          = max_y
    sizing_loop.default_scaling                                = scaling
    sizing_loop.sizing_evaluation                              = sizing_evaluation
    sizing_loop.maximum_iterations                             = 50
    sizing_loop.write_threshhold                               = 50.
    #sizing_loop.output_filename                                = 'sizing_outputs.txt' #used if you run optimization
    sizing_loop.write_residuals                                = True
    sizing_loop.iteration_options.max_initial_step             = 50.
    sizing_loop.iteration_options.min_surrogate_length         = 2
    sizing_loop.max_y                                          = [10. ]
    sizing_loop.min_y                                          = [1.  ]
    
    nexus.max_iter                                             = sizing_loop.maximum_iterations  #used to pass it to constraints
  
    #run the sizing loop
    nexus = sizing_loop(nexus)
    return nexus   
   
   
# ----------------------------------------------------------------------        
#   Sizing
# ----------------------------------------------------------------------   
 
def simple_sizing(nexus):
    configs    = nexus.vehicle_configurations
    analyses   = nexus.analyses
    base       = configs.base

    
    
    m_guess                            = nexus.m_guess #take in sizing inputs
    base.mass_properties.max_takeoff   = m_guess
 
    #find conditions
    air_speed   = nexus.missions.base.segments['cruise'].air_speed 
    altitude    = nexus.missions.base.segments['climb_3'].altitude_end
    atmosphere  = SUAVE.Analyses.Atmospheric.US_Standard_1976()
    freestream  = atmosphere.compute_values(altitude)
    freestream0 = atmosphere.compute_values(6000.*Units.ft)  #cabin altitude
    
    
    diff_pressure                  = np.max(freestream0.pressure-freestream.pressure,0)
    fuselage                       = base.fuselages['fuselage']
    fuselage.differential_pressure = diff_pressure 
    
    #now size engine
    mach_number        = air_speed/freestream.speed_of_sound
    
    #now add to freestream data object
    freestream.velocity    = air_speed
    freestream.mach_number = mach_number
    freestream.gravity     = 9.81
    
    conditions             = SUAVE.Analyses.Mission.Segments.Conditions.Aerodynamics()   #assign conditions in form for propulsor sizing
    conditions.freestream  = freestream
    
    nose_load_fraction     = .06
   
    #now evaluate all of the vehicle configurations
    for config in configs:
        config.wings.horizontal_stabilizer.areas.reference = (26.0/92.0)*config.wings.main_wing.areas.reference
         
         
        for wing in config.wings:
            
            wing = SUAVE.Methods.Geometry.Two_Dimensional.Planform.wing_planform(wing)
            
            wing.areas.exposed  = 0.8 * wing.areas.wetted
            wing.areas.affected = 0.6 * wing.areas.reference
            


        fuselage                       = config.fuselages['fuselage']
        fuselage.differential_pressure = diff_pressure 
     
        #now evaluate weights

        # diff the new data
        
        config.mass_properties.max_takeoff     = m_guess #take in parameters
        config.mass_properties.takeoff         = m_guess 
        config.mass_properties.max_zero_fuel   = base.mass_properties.max_zero_fuel
        config.store_diff()
       
       
    #now evaluate the weights   
    weights = analyses.base.weights.evaluate() #base.weights.evaluate()  
    #update zfw
    empty_weight       = base.mass_properties.operating_empty
    payload            = base.mass_properties.max_payload
    zfw                = empty_weight + payload 
    
    base.max_zero_fuel = zfw  
    base.store_diff()
    for config in configs:
        config.pull_base()
    # ------------------------------------------------------------------
    #   Landing Configuration
    # ------------------------------------------------------------------
    landing = nexus.vehicle_configurations.landing
    landing_conditions = Data()
    landing_conditions.freestream = Data()

    # landing weight
    landing.mass_properties.landing = base.mass_properties.max_zero_fuel
    
    # Landing CL_max
    altitude                                         = nexus.missions.base.segments[-1].altitude_end
    atmosphere                                       = SUAVE.Analyses.Atmospheric.US_Standard_1976()
    
    freestream             = atmosphere.compute_values(altitude)
    mu                     = freestream.dynamic_viscosity
    rho                    = freestream.density

    landing_conditions.freestream.velocity           = nexus.missions.base.segments['descent_3'].air_speed
    landing_conditions.freestream.density            = rho
    landing_conditions.freestream.dynamic_viscosity  = mu/rho
    CL_max_landing,CDi                               = compute_max_lift_coeff(landing,landing_conditions)
    landing.maximum_lift_coefficient                 = CL_max_landing
    # diff the new data
    landing.store_diff()
    
    
    #Takeoff CL_max
    takeoff                                          = nexus.vehicle_configurations.takeoff
    takeoff_conditions                               = Data()
    takeoff_conditions.freestream                    = Data()    
    altitude                                         = nexus.missions.base.airport.altitude
    atmosphere                                       = SUAVE.Analyses.Atmospheric.US_Standard_1976()
    freestream                                       = atmosphere.compute_values(altitude)
    mu                                               = freestream.dynamic_viscosity
    rho                                              = freestream.density
    takeoff_conditions.freestream.velocity           = nexus.missions.base.segments.climb_1.air_speed
    takeoff_conditions.freestream.density            = rho
    takeoff_conditions.freestream.dynamic_viscosity  = mu/rho 
    max_CL_takeoff,CDi                               = compute_max_lift_coeff(takeoff,takeoff_conditions) 
    takeoff.maximum_lift_coefficient                 = max_CL_takeoff
    
    takeoff.store_diff()
    
   

    #Base config CL_max
    base                                          = nexus.vehicle_configurations.base
    base_conditions                               = Data()
    base_conditions.freestream                    = Data()    
    altitude                                      = nexus.missions.base.airport.altitude
    atmosphere                                    = SUAVE.Analyses.Atmospheric.US_Standard_1976()
    freestream                                    = atmosphere.compute_values(altitude)
    mu                                            = freestream.dynamic_viscosity
    rho                                           = freestream.density
    
    
    
    base_conditions.freestream.velocity           = nexus.missions.base.segments.climb_1.air_speed
    base_conditions.freestream.density            = rho
    base_conditions.freestream.dynamic_viscosity  = mu/rho 
    max_CL_base,CDi                               = compute_max_lift_coeff(base,base_conditions) 
    base.maximum_lift_coefficient                 = max_CL_base    
    base.store_diff()
    
    # done!
    
    return nexus
    
    
def sizing_evaluation(y,nexus, scaling):
    #unpack inputs
    m_guess           = y[0]*scaling[0]    
    nexus.m_guess     = m_guess
    configs           = nexus.vehicle_configurations
    base              = configs.base
    analyses          = nexus.analyses
    mission           = nexus.missions.base

    simple_sizing(nexus)
    analyses.finalize() #wont run without this
    
    #now run the mission
    results = mission.evaluate()
    #results = nexus.results
  
    #handle outputs
    segments         = results.segments
    fuel_out         = segments[0].conditions.weights.total_mass[0,0]-segments[-1].conditions.weights.total_mass[-1,0] 
    passenger_weight = base.passenger_weights.mass_properties.mass
    
    #sizing loop outputs

    mass_out     = base.mass_properties.operating_empty[0]+fuel_out+passenger_weight
    dm           = (mass_out-m_guess)/m_guess
    nexus.dm     = dm

   
    nexus.results  =results #pack up results
   
    f     = np.array([dm])
    y_out = np.array([mass_out])/scaling
    
    return f, y_out
    

# ----------------------------------------------------------------------
#   Finalizing Function (make part of optimization nexus)[needs to come after simple sizing doh]
# ----------------------------------------------------------------------    

def finalize(nexus):
    
    #nexus.vehicle_configurations.finalize()
    nexus.analyses.finalize()   
    
    return nexus         
       

if __name__ == '__main__':
    main()
    plt.show()<|MERGE_RESOLUTION|>--- conflicted
+++ resolved
@@ -55,51 +55,37 @@
     nexus.analyses               = Analyses.setup(nexus.vehicle_configurations)
     nexus.missions               = Missions.setup(nexus.analyses)
     
-<<<<<<< HEAD
-    problem        = Data()
-    problem_inputs = np.array([ [ 'dummy'   ,   1.   , (.1      ,     10.    ) ,  1.,  ' continuous',               Units.less], [ 'dummy2'   ,   2.   , (.1      ,     10.    ) ,  1.,  ' continuous',               Units.less],      ]) #create dummy inputs for optimization to test io
-    problem.inputs = problem_inputs
-    
-    nexus.optimization_problem       = problem
-=======
->>>>>>> 0d7716a9
-    nexus.procedure                  = setup()
-    sizing_loop                      = Sizing_Loop()
-    sizing_loop.output_filename       = 'sizing_outputs.txt'
-    nexus.sizing_loop                = sizing_loop
+    problem                      = Data()
+    problem_inputs               = np.array([ [ 'dummy'   ,   1.   , (.1      ,     10.    ) ,  1.,  ' continuous',               Units.less], [ 'dummy2'   ,   2.   , (.1      ,     10.    ) ,  1.,  ' continuous',               Units.less],      ]) #create dummy inputs for optimization to test io
+    problem.inputs               = problem_inputs 
+    nexus.optimization_problem   = problem
+    nexus.procedure              = setup()
+    sizing_loop                  = Sizing_Loop()
+    sizing_loop.output_filename  = 'sizing_outputs.txt'
+    nexus.sizing_loop            = sizing_loop
     
     #create a fake array of data to test outputs
-    write_sizing_outputs( sizing_loop , np.array([6.]), [5.,5.])
-    write_sizing_outputs( sizing_loop , np.array([12.]), [4.,1.])
-    write_sizing_outputs( sizing_loop , np.array([11.]), [1.,3.])
+    write_sizing_outputs(sizing_loop , np.array([6.]), [5.,5.])
+    write_sizing_outputs(sizing_loop , np.array([12.]), [4.,1.])
+    write_sizing_outputs(sizing_loop , np.array([11.]), [1.,3.])
     
     
     nexus.total_number_of_iterations = 0
     evaluate_problem(nexus)
     results = nexus.results
-
     err      = nexus.sizing_loop.norm_error
-<<<<<<< HEAD
-    err_true = 0.000841551340769 #for 1E-2 tol
-    print 'err = ', err
+    err_true = 0.00084305798514 #for 1E-2 tol
     error    = abs((err-err_true)/err)
-    
+
     data_inputs, data_outputs, read_success = read_sizing_residuals(sizing_loop, problem.inputs)
-    check_read_res = -0.06766752626632455
+    check_read_res = -0.06783837567842196
     error_res      = (data_outputs[1]-check_read_res)/check_read_res
     
     #remove files for later
     os.remove('sizing_outputs.txt')
     os.remove('y_err_values.txt')
-    assert(error<1e-5), 'sizing loop regression failed'    
+    assert(error<1e-6), 'sizing loop regression failed'    
     assert(error_res<1e-7), 'sizing loop io failed'    
-=======
-    err_true = 0.0096907307307155348#for 1E-2 tol
-    error    = abs((err_true-err)/err_true)
-
-    print 'error = ', error
-    assert(error<1e-6), 'sizing loop regression failed'    
->>>>>>> 0d7716a9
     
     return
     
