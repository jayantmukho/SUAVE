## @defgroup Input_Output-OpenVSP OpenVSP
# Functions needed to work with OpenVSP.
# @ingroup Input_Output
<<<<<<< HEAD
from .get_vsp_measurements     import get_vsp_measurements
from .write_vsp_mesh           import write_vsp_mesh
from .vsp_write                import write 
from .get_fuel_tank_properties import get_fuel_tank_properties
=======
from .get_vsp_measurements import get_vsp_measurements
from .write_vsp_mesh import write_vsp_mesh
from .vsp_write import write
from .BEM_read import BEM_read
from .get_fuel_tank_properties import get_fuel_tank_properties
from .mach_slices import mach_slices
>>>>>>> c7d50d9a
<|MERGE_RESOLUTION|>--- conflicted
+++ resolved
@@ -1,16 +1,8 @@
 ## @defgroup Input_Output-OpenVSP OpenVSP
 # Functions needed to work with OpenVSP.
 # @ingroup Input_Output
-<<<<<<< HEAD
 from .get_vsp_measurements     import get_vsp_measurements
 from .write_vsp_mesh           import write_vsp_mesh
 from .vsp_write                import write 
 from .get_fuel_tank_properties import get_fuel_tank_properties
-=======
-from .get_vsp_measurements import get_vsp_measurements
-from .write_vsp_mesh import write_vsp_mesh
-from .vsp_write import write
-from .BEM_read import BEM_read
-from .get_fuel_tank_properties import get_fuel_tank_properties
-from .mach_slices import mach_slices
->>>>>>> c7d50d9a
+from .mach_slices import mach_slices