## @ingroup Input_Output-OpenVSP
# vsp_write.py
# 
# Created:  Jul 2016, T. MacDonald
# Modified: Jun 2017, T. MacDonald
#           Jul 2017, T. MacDonald
#           Oct 2018, T. MacDonald
#           Nov 2018, T. MacDonald
#           Jan 2019, T. MacDonald

# ----------------------------------------------------------------------
#  Imports
# ----------------------------------------------------------------------

import SUAVE
from SUAVE.Core import Units, Data

try:
    import vsp_g as vsp
except ImportError:
    # This allows SUAVE to build without OpenVSP
    pass
import numpy as np

## @ingroup Input_Output-OpenVSP
def write(vehicle,tag,fuel_tank_set_ind=3,verbose=True):
    """This writes a SUAVE vehicle to OpenVSP format. It will take wing segments into account
    if they are specified in the vehicle setup file.
    
    Assumptions:
    Vehicle is composed of conventional shape fuselages, wings, and propulsors. Any propulsor
    that should be created is tagged as 'turbofan'.

    Source:
    N/A

    Inputs:
    vehicle.
      tag                                       [-]
      wings.*.    (* is all keys)
        origin                                  [m] in all three dimensions
        spans.projected                         [m]
        chords.root                             [m]
        chords.tip                              [m]
        sweeps.quarter_chord                    [radians]
        twists.root                             [radians]
        twists.tip                              [radians]
        thickness_to_chord                      [-]
        dihedral                                [radians]
        tag                                     <string>
        Segments.*. (optional)
          twist                                 [radians]
          percent_span_location                 [-]  .1 is 10%
          root_chord_percent                    [-]  .1 is 10%
          dihedral_outboard                     [radians]
          sweeps.quarter_chord                  [radians]
          thickness_to_chord                    [-]
      propulsors.turbofan. (optional)
        number_of_engines                       [-]
        engine_length                           [m]
        nacelle_diameter                        [m]
        origin                                  [m] in all three dimension, should have as many origins as engines
        OpenVSP_simple (optional)               <boolean> if False (default) create a flow through nacelle, if True creates a roughly biparabolic shape
      fuselages.fuselage (optional)
        width                                   [m]
        lengths.total                           [m]
        heights.
          maximum                               [m]
          at_quarter_length                     [m]
          at_wing_root_quarter_chord            [m]
          at_three_quarters_length              [m]
        effective_diameter                      [m]
        fineness.nose                           [-] ratio of nose section length to fuselage width
        fineness.tail                           [-] ratio of tail section length to fuselage width
        tag                                     <string>
        OpenVSP_values.  (optional)
          nose.top.angle                        [degrees]
          nose.top.strength                     [-] this determines how much the specified angle influences that shape
          nose.side.angle                       [degrees]
          nose.side.strength                    [-]
          nose.TB_Sym                           <boolean> determines if top angle is mirrored on bottom
          nose.z_pos                            [-] z position of the nose as a percentage of fuselage length (.1 is 10%)
          tail.top.angle                        [degrees]
          tail.top.strength                     [-]
          tail.z_pos (optional, 0.02 default)   [-] z position of the tail as a percentage of fuselage length (.1 is 10%)
    fuel_tank_set_index                         <int> OpenVSP object set containing the fuel tanks    

    Outputs:
    <tag>.vsp3           This is the OpenVSP representation of the aircraft

    Properties Used:
    N/A
    """    
    
    # Reset OpenVSP to avoid including a previous vehicle
    if verbose:
        print('Reseting OpenVSP Model in Memory')
    try:
        vsp.ClearVSPModel()
    except NameError:
        print('VSP import failed')
        return -1
    
    area_tags = dict() # for wetted area assignment
    
    # -------------
    # Wings
    # -------------
    
    # Default Set_0 in OpenVSP is index 3
    vsp.SetSetName(fuel_tank_set_ind,'fuel_tanks')
    
    for wing in vehicle.wings:       
<<<<<<< HEAD
        area_tags, wing_id = write_vsp_wing(wing,area_tags,fuel_tank_set_ind)   
=======
        area_tags, wing_id = write_vsp_wing(wing,area_tags,fuel_tank_set_ind)
        if verbose:
            print('Writing '+wing.tag+' to OpenVSP Model')
        area_tags, wing_id = write_vsp_wing(wing,area_tags,fuel_tank_set_ind)
        if wing.tag == 'main_wing':
            main_wing_id = wing_id         
>>>>>>> bae3950a
    
    # -------------
    # Engines
    # -------------
    ## Skeleton code for props and pylons can be found in previous commits (~Dec 2016) if desired
    ## This was a place to start and may not still be functional    
    
    if 'turbofan' in vehicle.propulsors:
        if verbose:
            print('Writing '+vehicle.propulsors.turbofan.tag+' to OpenVSP Model')
        turbofan  = vehicle.propulsors.turbofan
        write_vsp_turbofan(turbofan)
        
    if 'turbojet' in vehicle.propulsors:
        print('Warning: no meshing sources are currently implemented for the nacelle')
        turbofan  = vehicle.propulsors.turbojet
        write_vsp_turbofan(turbofan)    
    
    # -------------
    # Fuselage
    # -------------    
    
    if 'fuselage' in vehicle.fuselages:
        fuselage = vehicle.fuselages.fuselage
        if verbose:
            print('Writing '+fuselage.tag+' to OpenVSP Model')
        try:
            area_tags = write_vsp_fuselage(fuselage, area_tags, vehicle.wings.main_wing, fuel_tank_set_ind)
        except AttributeError:
            area_tags = write_vsp_fuselage(fuselage, area_tags, None, fuel_tank_set_ind)
    
    # Write the vehicle to the file
    if verbose:
        print('Saving OpenVSP File')
    vsp.WriteVSPFile(tag + ".vsp3")
    
    return area_tags

## @ingroup Input_Output-OpenVSP
def write_vsp_wing(wing,area_tags,fuel_tank_set_ind):
    """This write a given wing into OpenVSP format
    
    Assumptions:
    If wing segments are defined, they must cover the full span.
    (may work in some other cases, but functionality will not be maintained)

    Source:
    N/A

    Inputs:
    wing.
      origin                                  [m] in all three dimensions
      spans.projected                         [m]
      chords.root                             [m]
      chords.tip                              [m]
      sweeps.quarter_chord                    [radians]
      twists.root                             [radians]
      twists.tip                              [radians]
      thickness_to_chord                      [-]
      dihedral                                [radians]
      tag                                     <string>
      Segments.*. (optional)
        twist                                 [radians]
        percent_span_location                 [-]  .1 is 10%
        root_chord_percent                    [-]  .1 is 10%
        dihedral_outboard                     [radians]
        sweeps.quarter_chord                  [radians]
        thickness_to_chord                    [-]
    area_tags                                 <dict> used to keep track of all tags needed in wetted area computation           
    fuel_tank_set_index                       <int> OpenVSP object set containing the fuel tanks    

    Outputs:
    area_tags                                 <dict> used to keep track of all tags needed in wetted area computation           
    wing_id                                   <str>  OpenVSP ID for given wing

    Properties Used:
    N/A
    """       
    wing_x = wing.origin[0][0]    
    wing_y = wing.origin[0][1]
    wing_z = wing.origin[0][2]
    if wing.symmetric == True:
        span   = wing.spans.projected/2. # span of one side
    else:
        span   = wing.spans.projected
    root_chord = wing.chords.root
    tip_chord  = wing.chords.tip
    sweep      = wing.sweeps.quarter_chord / Units.deg
    sweep_loc  = 0.25
    root_twist = wing.twists.root / Units.deg
    tip_twist  = wing.twists.tip  / Units.deg
    root_tc    = wing.thickness_to_chord 
    tip_tc     = wing.thickness_to_chord 
    dihedral   = wing.dihedral / Units.deg

    # Check to see if segments are defined. Get count
    if len(wing.Segments.keys())>0:
        n_segments = len(wing.Segments.keys())
    else:
        n_segments = 0

    # Create the wing
    wing_id = vsp.AddGeom( "WING" )
    vsp.SetGeomName(wing_id, wing.tag)
    area_tags[wing.tag] = ['wings',wing.tag]

    # Make names for each section and insert them into the wing if necessary
    x_secs       = []
    x_sec_curves = []
    # n_segments + 2 will create an extra segment if the root segment is 
    # included in the list of segments. This is not used and the tag is
    # removed when the segments are checked for this case.
    for i_segs in range(0,n_segments+2):
        x_secs.append('XSec_' + str(i_segs))
        x_sec_curves.append('XSecCurve_' + str(i_segs))

    # Apply the basic characteristics of the wing to root and tip
    if wing.symmetric == False:
        vsp.SetParmVal( wing_id,'Sym_Planar_Flag','Sym',0)
    if wing.vertical == True:
        vsp.SetParmVal( wing_id,'X_Rel_Rotation','XForm',90)     

    vsp.SetParmVal( wing_id,'X_Rel_Location','XForm',wing_x)
    vsp.SetParmVal( wing_id,'Y_Rel_Location','XForm',wing_y)
    vsp.SetParmVal( wing_id,'Z_Rel_Location','XForm',wing_z)

    # This ensures that the other VSP parameters are driven properly
    vsp.SetDriverGroup( wing_id, 1, vsp.SPAN_WSECT_DRIVER, vsp.ROOTC_WSECT_DRIVER, vsp.TIPC_WSECT_DRIVER )

    # Root chord
    vsp.SetParmVal( wing_id,'Root_Chord',x_secs[1],root_chord)

    # Sweep of the first section
    vsp.SetParmVal( wing_id,'Sweep',x_secs[1],sweep)
    vsp.SetParmVal( wing_id,'Sweep_Location',x_secs[1],sweep_loc)

    # Twists
    if n_segments != 0:
        if wing.Segments[0].percent_span_location == 0.:
            vsp.SetParmVal( wing_id,'Twist',x_secs[0],wing.Segments[0].twist / Units.deg) # root
        else:
            vsp.SetParmVal( wing_id,'Twist',x_secs[0],root_twist) # root
        if wing.Segments[-1].percent_span_location == 1.:
            vsp.SetParmVal( wing_id,'Twist',x_secs[-2],wing.Segments[0].twist / Units.deg) # root
        else:
            vsp.SetParmVal( wing_id,'Twist',x_secs[-2],tip_twist) # root
    else:
        vsp.SetParmVal( wing_id,'Twist',x_secs[0],root_twist) # root
        vsp.SetParmVal( wing_id,'Twist',x_secs[0],tip_twist) # tip


    # Figure out if there is an airfoil provided

    # Airfoils should be in Lednicer format
    # i.e. :
    #
    #EXAMPLE AIRFOIL
    # 3. 3. 
    #
    # 0.0 0.0
    # 0.5 0.1
    # 1.0 0.0
    #
    # 0.0 0.0
    # 0.5 -0.1
    # 1.0 0.0

    # Note this will fail silently if airfoil is not in correct format
    # check geometry output

    if n_segments==0:
        if len(wing.Airfoil) != 0:
            xsecsurf = vsp.GetXSecSurf(wing_id,0)
            vsp.ChangeXSecShape(xsecsurf,0,vsp.XS_FILE_AIRFOIL)
            vsp.ChangeXSecShape(xsecsurf,1,vsp.XS_FILE_AIRFOIL)
            xsec1 = vsp.GetXSec(xsecsurf,0)
            xsec2 = vsp.GetXSec(xsecsurf,1)
            vsp.ReadFileAirfoil(xsec1,wing.Airfoil['airfoil'].coordinate_file)
            vsp.ReadFileAirfoil(xsec2,wing.Airfoil['airfoil'].coordinate_file)
            vsp.Update()
    else: # The wing airfoil is still used for the root segment if the first added segment does not begin there
        # This could be combined with above, but is left here for clarity
        if (len(wing.Airfoil) != 0) and (wing.Segments[0].percent_span_location!=0.):
            xsecsurf = vsp.GetXSecSurf(wing_id,0)
            vsp.ChangeXSecShape(xsecsurf,0,vsp.XS_FILE_AIRFOIL)
            vsp.ChangeXSecShape(xsecsurf,1,vsp.XS_FILE_AIRFOIL)
            xsec1 = vsp.GetXSec(xsecsurf,0)
            xsec2 = vsp.GetXSec(xsecsurf,1)
            vsp.ReadFileAirfoil(xsec1,wing.Airfoil['airfoil'].coordinate_file)
            vsp.ReadFileAirfoil(xsec2,wing.Airfoil['airfoil'].coordinate_file)
            vsp.Update()
        elif len(wing.Segments[0].Airfoil) != 0:
            xsecsurf = vsp.GetXSecSurf(wing_id,0)
            vsp.ChangeXSecShape(xsecsurf,0,vsp.XS_FILE_AIRFOIL)
            vsp.ChangeXSecShape(xsecsurf,1,vsp.XS_FILE_AIRFOIL)
            xsec1 = vsp.GetXSec(xsecsurf,0)
            xsec2 = vsp.GetXSec(xsecsurf,1)
            vsp.ReadFileAirfoil(xsec1,wing.Segments[0].Airfoil['airfoil'].coordinate_file)
            vsp.ReadFileAirfoil(xsec2,wing.Segments[0].Airfoil['airfoil'].coordinate_file)
            vsp.Update()                

    # Thickness to chords
    vsp.SetParmVal( wing_id,'ThickChord','XSecCurve_0',root_tc)
    vsp.SetParmVal( wing_id,'ThickChord','XSecCurve_1',tip_tc)

    # Dihedral
    vsp.SetParmVal( wing_id,'Dihedral',x_secs[1],dihedral)

    # Span and tip of the section
    if n_segments>1:
        local_span    = span*wing.Segments[0].percent_span_location  
        sec_tip_chord = root_chord*wing.Segments[0].root_chord_percent
        vsp.SetParmVal( wing_id,'Span',x_secs[1],local_span) 
        vsp.SetParmVal( wing_id,'Tip_Chord',x_secs[1],sec_tip_chord)
    else:
        vsp.SetParmVal( wing_id,'Span',x_secs[1],span) 

    vsp.Update()

    if n_segments>0:
        if wing.Segments[0].percent_span_location==0.:
            x_secs[-1] = [] # remove extra section tag (for clarity)
            segment_0_is_root_flag = True
            adjust = 0 # used for indexing
        else:
            segment_0_is_root_flag = False
            adjust = 1
    else:
        adjust = 1


    # Loop for the number of segments left over
    for i_segs in range(1,n_segments+1):  

        if (wing.Segments[i_segs-1] == wing.Segments[-1]) and (wing.Segments[-1].percent_span_location == 1.):
            break

        # Unpack
        dihedral_i = wing.Segments[i_segs-1].dihedral_outboard / Units.deg
        chord_i    = root_chord*wing.Segments[i_segs-1].root_chord_percent
        try:
            twist_i    = wing.Segments[i_segs].twist / Units.deg
            no_twist_flag = False
        except:
            no_twist_flag = True
        sweep_i    = wing.Segments[i_segs-1].sweeps.quarter_chord / Units.deg
        tc_i       = wing.Segments[i_segs-1].thickness_to_chord

        # Calculate the local span
        if i_segs == n_segments:
            span_i = span*(1 - wing.Segments[i_segs-1].percent_span_location)/np.cos(dihedral_i*Units.deg)
        else:
            span_i = span*(wing.Segments[i_segs].percent_span_location-wing.Segments[i_segs-1].percent_span_location)/np.cos(dihedral_i*Units.deg)                      

        # Insert the new wing section with specified airfoil if available
        if len(wing.Segments[i_segs-1].Airfoil) != 0:
            vsp.InsertXSec(wing_id,i_segs-1+adjust,vsp.XS_FILE_AIRFOIL)
            xsecsurf = vsp.GetXSecSurf(wing_id,0)
            xsec = vsp.GetXSec(xsecsurf,i_segs+adjust)
            vsp.ReadFileAirfoil(xsec, wing.Segments[i_segs-1].Airfoil['airfoil'].coordinate_file)                
        else:
            vsp.InsertXSec(wing_id,i_segs-1+adjust,vsp.XS_FOUR_SERIES)

        # Set the parms
        vsp.SetParmVal( wing_id,'Span',x_secs[i_segs+adjust],span_i)
        vsp.SetParmVal( wing_id,'Dihedral',x_secs[i_segs+adjust],dihedral_i)
        vsp.SetParmVal( wing_id,'Sweep',x_secs[i_segs+adjust],sweep_i)
        vsp.SetParmVal( wing_id,'Sweep_Location',x_secs[i_segs+adjust],sweep_loc)      
        vsp.SetParmVal( wing_id,'Root_Chord',x_secs[i_segs+adjust],chord_i)
        if not no_twist_flag:
            vsp.SetParmVal( wing_id,'Twist',x_secs[i_segs+adjust],twist_i)
        vsp.SetParmVal( wing_id,'ThickChord',x_sec_curves[i_segs+adjust],tc_i)

        if adjust and (i_segs == 1):
            vsp.Update()
            vsp.SetParmVal( wing_id,'Twist',x_secs[1],wing.Segments[i_segs-1].twist / Units.deg)

        vsp.Update()

    if (n_segments != 0) and (wing.Segments[-1].percent_span_location == 1.):
        tip_chord = root_chord*wing.Segments[-1].root_chord_percent
        vsp.SetParmVal( wing_id,'Tip_Chord',x_secs[n_segments-1+adjust],tip_chord)
        vsp.SetParmVal( wing_id,'ThickChord',x_secs[n_segments-1+adjust],wing.Segments[-1].thickness_to_chord)
        # twist is set in the normal loop
    else:
        vsp.SetParmVal( wing_id,'Tip_Chord',x_secs[-1-(1-adjust)],tip_chord)
        vsp.SetParmVal( wing_id,'Twist',x_secs[-1-(1-adjust)],tip_twist)
        # a single trapezoidal wing is assumed to have constant thickness to chord
    vsp.Update()
    vsp.SetParmVal(wing_id,'CapUMaxOption','EndCap',2.)
    vsp.SetParmVal(wing_id,'CapUMaxStrength','EndCap',1.)

    vsp.Update() # to fix problems with chords not matching up
    
    if 'Fuel_Tanks' in wing:
        for tank in wing.Fuel_Tanks:
            write_wing_conformal_fuel_tank(wing, wing_id, tank, fuel_tank_set_ind)
    
    return area_tags, wing_id

## @ingroup Input_Output-OpenVSP
def write_vsp_turbofan(turbofan):
    """This converts turbofans into OpenVSP format.
    
    Assumptions:
    None

    Source:
    N/A

    Inputs:
    turbofan.
      number_of_engines                       [-]
      engine_length                           [m]
      nacelle_diameter                        [m]
      origin                                  [m] in all three dimension, should have as many origins as engines
      OpenVSP_flow_through                    <boolean> if True create a flow through nacelle, if False create a cylinder

    Outputs:
    Operates on the active OpenVSP model, no direct output

    Properties Used:
    N/A
    """    
    n_engines = turbofan.number_of_engines
    length    = turbofan.engine_length
    width     = turbofan.nacelle_diameter
    origins   = turbofan.origin
    tf_tag    = turbofan.tag
    
    # True will create a flow-through subsonic nacelle (which may have dimensional errors)
    # False will create a cylindrical stack (essentially a cylinder)
    ft_flag = turbofan.OpenVSP_flow_through
    
    import operator # import here since engines are not always needed
    # sort engines per left to right convention
    origins_sorted = sorted(origins, key=operator.itemgetter(1))
    
    for ii in range(0,int(n_engines)):

        origin = origins_sorted[ii]
        
        x = origin[0]
        y = origin[1]
        z = origin[2]
        
        if ft_flag == True:
            nac_id = vsp.AddGeom( "FUSELAGE")
            vsp.SetGeomName(nac_id, tf_tag+'_'+str(ii+1))
            
            # Origin
            vsp.SetParmVal(nac_id,'X_Location','XForm',x)
            vsp.SetParmVal(nac_id,'Y_Location','XForm',y)
            vsp.SetParmVal(nac_id,'Z_Location','XForm',z)
            vsp.SetParmVal(nac_id,'Abs_Or_Relitive_flag','XForm',vsp.ABS) # misspelling from OpenVSP
            vsp.SetParmVal(nac_id,'Origin','XForm',0.5)    
            
            # Length and overall diameter
            vsp.SetParmVal(nac_id,"Length","Design",length)
            vsp.SetParmVal(nac_id,'OrderPolicy','Design',1.) 
            vsp.SetParmVal(nac_id,'Z_Rotation','XForm',180.)
            
            xsecsurf = vsp.GetXSecSurf(nac_id,0)
            vsp.ChangeXSecShape(xsecsurf,0,vsp.XS_ELLIPSE)
            vsp.Update()
            vsp.SetParmVal(nac_id, "Ellipse_Width", "XSecCurve_0", width-.2)
            vsp.SetParmVal(nac_id, "Ellipse_Width", "XSecCurve_1", width)
            vsp.SetParmVal(nac_id, "Ellipse_Width", "XSecCurve_2", width)
            vsp.SetParmVal(nac_id, "Ellipse_Width", "XSecCurve_3", width)
            vsp.SetParmVal(nac_id, "Ellipse_Height", "XSecCurve_0", width-.2)
            vsp.SetParmVal(nac_id, "Ellipse_Height", "XSecCurve_1", width)
            vsp.SetParmVal(nac_id, "Ellipse_Height", "XSecCurve_2", width)
            vsp.SetParmVal(nac_id, "Ellipse_Height", "XSecCurve_3", width)            
            
        else:
            stack_id = vsp.AddGeom("STACK")
            vsp.SetGeomName(stack_id, tf_tag+'_'+str(ii+1))
            
            # Origin
            vsp.SetParmVal(stack_id,'X_Location','XForm',x)
            vsp.SetParmVal(stack_id,'Y_Location','XForm',y)
            vsp.SetParmVal(stack_id,'Z_Location','XForm',z)
            vsp.SetParmVal(stack_id,'Abs_Or_Relitive_flag','XForm',vsp.ABS) # misspelling from OpenVSP
            vsp.SetParmVal(stack_id,'Origin','XForm',0.5)            
            
            vsp.CutXSec(stack_id,2) # remove extra default subsurface
            xsecsurf = vsp.GetXSecSurf(stack_id,0)
            vsp.ChangeXSecShape(xsecsurf,1,vsp.XS_CIRCLE)
            vsp.ChangeXSecShape(xsecsurf,2,vsp.XS_CIRCLE)
            vsp.Update()
            vsp.SetParmVal(stack_id, "Circle_Diameter", "XSecCurve_1", width)
            vsp.SetParmVal(stack_id, "Circle_Diameter", "XSecCurve_2", width)
            vsp.SetParmVal(stack_id, "Circle_Diameter", "XSecCurve_3", width)
            vsp.SetParmVal(stack_id, "XDelta", "XSec_1", 0)
            vsp.SetParmVal(stack_id, "XDelta", "XSec_2", length)
            vsp.SetParmVal(stack_id, "XDelta", "XSec_3", 0)
        
        vsp.Update()
        
## @ingroup Input_Output-OpenVSP
def write_vsp_fuselage(fuselage,area_tags, main_wing, fuel_tank_set_ind):
    """This writes a fuselage into OpenVSP format.
    
    Assumptions:
    None

    Source:
    N/A

    Inputs:
    fuselage
      width                                   [m]
      lengths.total                           [m]
      heights.
        maximum                               [m]
        at_quarter_length                     [m]
        at_wing_root_quarter_chord            [m]
        at_three_quarters_length              [m]
      effective_diameter                      [m]
      fineness.nose                           [-] ratio of nose section length to fuselage width
      fineness.tail                           [-] ratio of tail section length to fuselage width
      tag                                     <string>
      OpenVSP_values.  (optional)
        nose.top.angle                        [degrees]
        nose.top.strength                     [-] this determines how much the specified angle influences that shape
        nose.side.angle                       [degrees]
        nose.side.strength                    [-]
        nose.TB_Sym                           <boolean> determines if top angle is mirrored on bottom
        nose.z_pos                            [-] z position of the nose as a percentage of fuselage length (.1 is 10%)
        tail.top.angle                        [degrees]
        tail.top.strength                     [-]
        tail.z_pos (optional, 0.02 default)   [-] z position of the tail as a percentage of fuselage length (.1 is 10%)
      Segments. (optional)
        width                                 [m]
        height                                [m]
        percent_x_location                    [-] .1 is 10% length
        percent_z_location                    [-] .1 is 10% length
    area_tags                                 <dict> used to keep track of all tags needed in wetted area computation           
    main_wing.origin                          [m]
    main_wing.chords.root                     [m]
    fuel_tank_set_index                       <int> OpenVSP object set containing the fuel tanks    

    Outputs:
    Operates on the active OpenVSP model, no direct output

    Properties Used:
    N/A
    """
    
    num_segs = len(fuselage.Segments)
    length   = fuselage.lengths.total
    
    if num_segs==0: # SUAVE default fuselage shaping
    
<<<<<<< HEAD
    x1 = n_fine*width/length
    x2 = (w_origin[0][0]+w_c_4)/length
    x3 = 1-t_fine*width/length
=======
        width    = fuselage.width
        hmax     = fuselage.heights.maximum
        height1  = fuselage.heights.at_quarter_length
        height2  = fuselage.heights.at_wing_root_quarter_chord 
        height3  = fuselage.heights.at_three_quarters_length
        effdia   = fuselage.effective_diameter
        n_fine   = fuselage.fineness.nose 
        t_fine   = fuselage.fineness.tail  
        
        try:
            w_origin = main_wing.origin
            w_c_4    = main_wing.chords.root/4.
        except AttributeError:
            raise AttributeError('Main wing not detected. Fuselage must have specified sections in this configuration.')
        
        # Figure out the location x location of each section, 3 sections, end of nose, wing origin, and start of tail
        
        x1 = n_fine*width/length
        x2 = (w_origin[0]+w_c_4)/length
        x3 = 1-t_fine*width/length
        
        end_ind = 4
        
    else: # Fuselage shaping based on sections
        widths  = []
        heights = []
        x_poses = []
        z_poses = []
        segs = fuselage.Segments
        for seg_name in segs:
            widths.append(segs[seg_name].width)
            heights.append(segs[seg_name].height)
            x_poses.append(segs[seg_name].percent_x_location)
            z_poses.append(segs[seg_name].percent_z_location)
            
        end_ind = num_segs-1
>>>>>>> bae3950a
    
    fuse_id = vsp.AddGeom("FUSELAGE") 
    vsp.SetGeomName(fuse_id, fuselage.tag)
    area_tags[fuselage.tag] = ['fuselages',fuselage.tag]

    tail_z_pos = 0.02 # default value
    if 'OpenVSP_values' in fuselage:
        

        vals = fuselage.OpenVSP_values
        
        # for wave drag testing
        fuselage.OpenVSP_ID = fuse_id
        
        # Nose
        vsp.SetParmVal(fuse_id,"TopLAngle","XSec_0",vals.nose.top.angle)
        vsp.SetParmVal(fuse_id,"TopLStrength","XSec_0",vals.nose.top.strength)
        vsp.SetParmVal(fuse_id,"RightLAngle","XSec_0",vals.nose.side.angle)
        vsp.SetParmVal(fuse_id,"RightLStrength","XSec_0",vals.nose.side.strength)
        vsp.SetParmVal(fuse_id,"TBSym","XSec_0",vals.nose.TB_Sym)
        vsp.SetParmVal(fuse_id,"ZLocPercent","XSec_0",vals.nose.z_pos)
        
        
        # Tail
        vsp.SetParmVal(fuse_id,"TopLAngle","XSec_"+str(end_ind),vals.tail.top.angle)
        vsp.SetParmVal(fuse_id,"TopLStrength","XSec_"+str(end_ind),vals.tail.top.strength)
        # Below can be enabled if AllSym (below) is removed
        #vsp.SetParmVal(fuse_id,"RightLAngle","XSec_4",vals.tail.side.angle)
        #vsp.SetParmVal(fuse_id,"RightLStrength","XSec_4",vals.tail.side.strength)
        #vsp.SetParmVal(fuse_id,"TBSym","XSec_4",vals.tail.TB_Sym)
        #vsp.SetParmVal(fuse_id,"BottomLAngle","XSec_4",vals.tail.bottom.angle)
        #vsp.SetParmVal(fuse_id,"BottomLStrength","XSec_4",vals.tail.bottom.strength)
        if 'z_pos' in vals.tail:
            tail_z_pos = vals.tail.z_pos
        else:
            pass # use above default
            
        vsp.SetParmVal(fuse_id,"AllSym","XSec_"+str(end_ind),1)

    if num_segs == 0:
        vsp.SetParmVal(fuse_id,"Length","Design",length)
        vsp.SetParmVal(fuse_id,"Diameter","Design",width)
        vsp.SetParmVal(fuse_id,"XLocPercent","XSec_1",x1)
        vsp.SetParmVal(fuse_id,"XLocPercent","XSec_2",x2)
        vsp.SetParmVal(fuse_id,"XLocPercent","XSec_3",x3)
        vsp.SetParmVal(fuse_id,"ZLocPercent","XSec_4",tail_z_pos)
        vsp.SetParmVal(fuse_id, "Ellipse_Width", "XSecCurve_1", width)
        vsp.SetParmVal(fuse_id, "Ellipse_Width", "XSecCurve_2", width)
        vsp.SetParmVal(fuse_id, "Ellipse_Width", "XSecCurve_3", width)
        vsp.SetParmVal(fuse_id, "Ellipse_Height", "XSecCurve_1", height1);
        vsp.SetParmVal(fuse_id, "Ellipse_Height", "XSecCurve_2", height2);
        vsp.SetParmVal(fuse_id, "Ellipse_Height", "XSecCurve_3", height3);  
    else:
        if len(np.unique(x_poses)) != len(x_poses):
            raise ValueError('Duplicate fuselage section positions detected.')
        vsp.SetParmVal(fuse_id,"Length","Design",length)
        if num_segs != 5: # reduce to only nose and tail
            vsp.CutXSec(fuse_id,1) # remove extra default section
            vsp.CutXSec(fuse_id,1) # remove extra default section
            vsp.CutXSec(fuse_id,1) # remove extra default section
            for i in range(num_segs-2): # add back the required number of sections
                vsp.InsertXSec(fuse_id, 0, vsp.XS_ELLIPSE)           
                vsp.Update()
        for i in range(num_segs-2):
            # Bunch sections to allow proper length settings in the next step
            # This is necessary because OpenVSP will not move a section past an adjacent section
            vsp.SetParmVal(fuse_id, "XLocPercent", "XSec_"+str(i+1),1e-6*(i+1))
            vsp.Update()
        if x_poses[1] < (num_segs-2)*1e-6:
            print('Warning: Second fuselage section is too close to the nose. OpenVSP model may not be accurate.')
        for i in reversed(range(num_segs-2)):
            # order is reversed because sections are initially bunched in the front and cannot be extended passed the next
            vsp.SetParmVal(fuse_id, "XLocPercent", "XSec_"+str(i+1),x_poses[i+1])
            vsp.SetParmVal(fuse_id, "ZLocPercent", "XSec_"+str(i+1),z_poses[i+1])
            vsp.SetParmVal(fuse_id, "Ellipse_Width", "XSecCurve_"+str(i+1), widths[i+1])
            vsp.SetParmVal(fuse_id, "Ellipse_Height", "XSecCurve_"+str(i+1), heights[i+1])   
            vsp.Update()             
            set_section_angles(i, vals.nose.z_pos, tail_z_pos, x_poses, z_poses, heights, widths,length,end_ind,fuse_id)
        vsp.SetParmVal(fuse_id, "XLocPercent", "XSec_"+str(0),x_poses[0])
        vsp.SetParmVal(fuse_id, "ZLocPercent", "XSec_"+str(0),z_poses[0])
        vsp.SetParmVal(fuse_id, "XLocPercent", "XSec_"+str(end_ind),x_poses[-1])
        vsp.SetParmVal(fuse_id, "ZLocPercent", "XSec_"+str(end_ind),z_poses[-1])    
        
        # Tail
        vsp.SetParmVal(fuse_id,"TopLAngle","XSec_"+str(end_ind),vals.tail.top.angle)
        vsp.SetParmVal(fuse_id,"TopLStrength","XSec_"+str(end_ind),vals.tail.top.strength)
        vsp.SetParmVal(fuse_id,"AllSym","XSec_"+str(end_ind),1)
        vsp.Update()
        if 'z_pos' in vals.tail:
            tail_z_pos = vals.tail.z_pos
        else:
            pass # use above default        
    
    if 'Fuel_Tanks' in fuselage:
        for tank in fuselage.Fuel_Tanks:
            write_fuselage_conformal_fuel_tank(fuse_id, tank, fuel_tank_set_ind)    
    
    return area_tags

## ingroup Input_Output-OpenVSP
def set_section_angles(i,nose_z,tail_z,x_poses,z_poses,heights,widths,length,end_ind,fuse_id):
    """Set fuselage section angles to create a smooth (in the non-technical sense) fuselage shape.
    Note that i of 0 corresponds to the first section that is not the end point.
    
    Assumptions:
    May fail to give reasonable angles for very irregularly shaped fuselages
    Does not work on the nose and tail sections.
    
    Source:
    N/A

    Inputs:  
    nose_z   [-] # 0.1 is 10% of the fuselage length
    widths   np.array of [m]
    heights  np.array of [m]
    tail_z   [-] # 0.1 is 10% of the fuselage length

    Outputs:
    Operates on the active OpenVSP model, no direct output

    Properties Used:
    N/A
    """    
    w0 = widths[i]
    h0 = heights[i]
    x0 = x_poses[i]
    z0 = z_poses[i]   
    w2 = widths[i+2]
    h2 = heights[i+2]
    x2 = x_poses[i+2]
    z2 = z_poses[i+2]
        
    x0 = x0*length
    x2 = x2*length
    z0 = z0*length
    z2 = z2*length
        
    top_z_diff = (h2/2+z2)-(h0/2+z0)
    bot_z_diff = (z2-h2/2)-(z0-h0/2)
    y_diff     = w2/2-w0/2
    x_diff     = x2-x0
    
    top_angle  = np.tan(top_z_diff/x_diff)/Units.deg
    bot_angle  = np.tan(-bot_z_diff/x_diff)/Units.deg
    side_angle = np.tan(y_diff/x_diff)/Units.deg
        
    vsp.SetParmVal(fuse_id,"TBSym","XSec_"+str(i+1),0)
    vsp.SetParmVal(fuse_id,"TopLAngle","XSec_"+str(i+1),top_angle)
    vsp.SetParmVal(fuse_id,"TopLStrength","XSec_"+str(i+1),0.75)
    vsp.SetParmVal(fuse_id,"BottomLAngle","XSec_"+str(i+1),bot_angle)
    vsp.SetParmVal(fuse_id,"BottomLStrength","XSec_"+str(i+1),0.75)   
    vsp.SetParmVal(fuse_id,"RightLAngle","XSec_"+str(i+1),side_angle)
    vsp.SetParmVal(fuse_id,"RightLStrength","XSec_"+str(i+1),0.75)   
    
    return

## @ingroup Input_Output-OpenVSP
def write_wing_conformal_fuel_tank(wing, wing_id,fuel_tank,fuel_tank_set_ind):
    """This writes a conformal fuel tank in a wing.
    
    Assumptions:
    None

    Source:
    N/A

    Inputs:
    wing.Segments.*.percent_span_location       [-]
    wing.spans.projected                        [m]
    wind_id                                     <str>
    fuel_tank.
      inward_offset                             [m]
      start_chord_percent                       [-] .1 is 10%
      end_chord_percent                         [-]
      start_span_percent                        [-]
      end_span_percent                          [-]
      fuel_type.density                         [kg/m^3]
    fuel_tank_set_ind                           <int>

    Outputs:
    Operates on the active OpenVSP model, no direct output

    Properties Used:
    N/A
    """        
    # Unpack
    try:
        offset            = fuel_tank.inward_offset
        chord_trim_max    = 1.-fuel_tank.start_chord_percent
        chord_trim_min    = 1.-fuel_tank.end_chord_percent
        span_trim_max     = fuel_tank.end_span_percent
        span_trim_min     = fuel_tank.start_span_percent  
        density           = fuel_tank.fuel_type.density
    except:
        print('Fuel tank does not contain parameters needed for OpenVSP geometry. Tag: '+fuel_tank.tag)
        return
        
    tank_id = vsp.AddGeom('CONFORMAL',wing_id)
    vsp.SetGeomName(tank_id, fuel_tank.tag)    
    n_segments        = len(wing.Segments.keys())
    if n_segments > 0.:
        seg_span_percents  = np.array([v['percent_span_location'] for (k,v)\
                                       in wing.Segments.iteritems()])
        vsp_segment_breaks = np.linspace(0.,1.,n_segments)
    else:
        seg_span_percents = np.array([0.,1.])
    span              = wing.spans.projected
    
    # Offset
    vsp.SetParmVal(tank_id,'Offset','Design',offset)      
    
    # Fuel tank chord bounds
    vsp.SetParmVal(tank_id,'ChordTrimFlag','Design',1.)
    vsp.SetParmVal(tank_id,'ChordTrimMax','Design',chord_trim_max)
    vsp.SetParmVal(tank_id,'ChordTrimMin','Design',chord_trim_min)
    
    # Fuel tank span bounds
    if n_segments>0:
        span_trim_max = get_vsp_trim_from_SUAVE_trim(seg_span_percents,
                                                     vsp_segment_breaks,  
                                                     span_trim_max)
        span_trim_min = get_vsp_trim_from_SUAVE_trim(seg_span_percents,
                                                     vsp_segment_breaks,
                                                     span_trim_min)
    else:
        pass # no change to span_trim
    
    vsp.SetParmVal(tank_id,'UTrimFlag','Design',1.)
    vsp.SetParmVal(tank_id,'UTrimMax','Design',span_trim_max)
    vsp.SetParmVal(tank_id,'UTrimMin','Design',span_trim_min)  
    
    # Set density
    vsp.SetParmVal(tank_id,'Density','Mass_Props',density)  
    
    # Add to the full fuel tank set
    vsp.SetSetFlag(tank_id, fuel_tank_set_ind, True)
    
    return

## @ingroup Input_Output-OpenVSP
def write_fuselage_conformal_fuel_tank(fuse_id,fuel_tank,fuel_tank_set_ind):
    """This writes a conformal fuel tank in a fuselage.
    
    Assumptions:
    Fuselage is aligned with the x axis

    Source:
    N/A

    Inputs:
    fuse_id                                     <str>
    fuel_tank.
      inward_offset                             [m]
      start_length_percent                      [-] .1 is 10%
      end_length_percent                        [-]
      fuel_type.density                         [kg/m^3]
    fuel_tank_set_ind                           <int>

    Outputs:
    Operates on the active OpenVSP model, no direct output

    Properties Used:
    N/A
    """        
    
    
    #stdout = vsp.cvar.cstdout
    #errorMgr = vsp.ErrorMgrSingleton_getInstance()
    #errorMgr.PopErrorAndPrint(stdout)
    
    # Unpack
    try:
        offset         = fuel_tank.inward_offset
        len_trim_max   = fuel_tank.end_length_percent
        len_trim_min   = fuel_tank.start_length_percent  
        density        = fuel_tank.fuel_type.density
    except:
        print('Fuel tank does not contain parameters needed for OpenVSP geometry. Tag: '+fuel_tank.tag)
        return        
    
    tank_id = vsp.AddGeom('CONFORMAL',fuse_id)
    vsp.SetGeomName(tank_id, fuel_tank.tag)    
    
    # Search for proper x position
    # Get min x
    probe_id = vsp.AddProbe(fuse_id,0,0,0,fuel_tank.tag+'_probe')
    vsp.Update()
    x_id  = vsp.FindParm(probe_id,'X','Measure')
    x_pos = vsp.GetParmVal(x_id)    
    fuse_x_min = x_pos
    vsp.DelProbe(probe_id)
    # Get min x
    probe_id = vsp.AddProbe(fuse_id,0,1,0,fuel_tank.tag+'_probe')
    vsp.Update()
    x_id  = vsp.FindParm(probe_id,'X','Measure')
    x_pos = vsp.GetParmVal(x_id)    
    fuse_x_max = x_pos 
    vsp.DelProbe(probe_id)
    # Search for u values
    x_target_start  = (fuse_x_max-fuse_x_min)*fuel_tank.start_length_percent
    x_target_end    = (fuse_x_max-fuse_x_min)*fuel_tank.end_length_percent
    u_start = find_fuse_u_coordinate(x_target_start, fuse_id, fuel_tank.tag)
    u_end   = find_fuse_u_coordinate(x_target_end, fuse_id, fuel_tank.tag)
    # Offset
    vsp.SetParmVal(tank_id,'Offset','Design',offset)      
    
    # Fuel tank length bounds
    vsp.SetParmVal(tank_id,'UTrimFlag','Design',1.)
    vsp.SetParmVal(tank_id,'UTrimMax','Design',u_end)
    vsp.SetParmVal(tank_id,'UTrimMin','Design',u_start)  
    
    # Set density
    vsp.SetParmVal(tank_id,'Density','Mass_Props',density)  
    
    # Add to the full fuel tank set
    vsp.SetSetFlag(tank_id, fuel_tank_set_ind, True)
    
    return

## @ingroup Input_Output-OpenVSP
def get_vsp_trim_from_SUAVE_trim(seg_span_percents,vsp_segment_breaks,trim):
    """Compute OpenVSP span trim coordinates based on SUAVE coordinates
    
    Assumptions:
    Wing does not have end caps

    Source:
    N/A

    Inputs:
    seg_span_percents   [-] range of 0 to 1
    vsp_segment_breaks  [-] range of 0 to 1
    trim                [-] range of 0 to 1 (SUAVE value)

    Outputs:
    trim                [-] OpenVSP trim value

    Properties Used:
    N/A
    """      
    # Determine max chord trim correction
    y_seg_ind = next(i for i,per_y in enumerate(seg_span_percents) if per_y > trim)
    segment_percent_of_total_span = seg_span_percents[y_seg_ind] -\
        seg_span_percents[y_seg_ind-1]
    remaining_percent_within_segment = trim - seg_span_percents[y_seg_ind-1]
    percent_of_segment = remaining_percent_within_segment/segment_percent_of_total_span
    trim = vsp_segment_breaks[y_seg_ind-1] + \
        (vsp_segment_breaks[y_seg_ind]-vsp_segment_breaks[y_seg_ind-1])*percent_of_segment  
    return trim

## @ingroup Input_Output-OpenVSP
def find_fuse_u_coordinate(x_target,fuse_id,fuel_tank_tag):
    """Determines the u coordinate of an OpenVSP fuselage that matches an x coordinate
    
    Assumptions:
    Fuselage is aligned with the x axis

    Source:
    N/A

    Inputs:
    x_target      [m]
    fuse_id       <str>
    fuel_tank_tag <str>

    Outputs:
    u_current     [-] u coordinate for the requests x position

    Properties Used:
    N/A
    """     
    tol   = 1e-3
    diff  = 1000    
    u_min = 0
    u_max = 1    
    while np.abs(diff) > tol:
        u_current = (u_max+u_min)/2
        probe_id = vsp.AddProbe(fuse_id,0,u_current,0,fuel_tank_tag+'_probe')
        vsp.Update()
        x_id  = vsp.FindParm(probe_id,'X','Measure')
        x_pos = vsp.GetParmVal(x_id) 
        diff = x_target-x_pos
        if diff > 0:
            u_min = u_current
        else:
            u_max = u_current
        vsp.DelProbe(probe_id)
    return u_current<|MERGE_RESOLUTION|>--- conflicted
+++ resolved
@@ -111,16 +111,9 @@
     vsp.SetSetName(fuel_tank_set_ind,'fuel_tanks')
     
     for wing in vehicle.wings:       
-<<<<<<< HEAD
-        area_tags, wing_id = write_vsp_wing(wing,area_tags,fuel_tank_set_ind)   
-=======
-        area_tags, wing_id = write_vsp_wing(wing,area_tags,fuel_tank_set_ind)
         if verbose:
             print('Writing '+wing.tag+' to OpenVSP Model')
         area_tags, wing_id = write_vsp_wing(wing,area_tags,fuel_tank_set_ind)
-        if wing.tag == 'main_wing':
-            main_wing_id = wing_id         
->>>>>>> bae3950a
     
     # -------------
     # Engines
@@ -575,11 +568,6 @@
     
     if num_segs==0: # SUAVE default fuselage shaping
     
-<<<<<<< HEAD
-    x1 = n_fine*width/length
-    x2 = (w_origin[0][0]+w_c_4)/length
-    x3 = 1-t_fine*width/length
-=======
         width    = fuselage.width
         hmax     = fuselage.heights.maximum
         height1  = fuselage.heights.at_quarter_length
@@ -598,7 +586,7 @@
         # Figure out the location x location of each section, 3 sections, end of nose, wing origin, and start of tail
         
         x1 = n_fine*width/length
-        x2 = (w_origin[0]+w_c_4)/length
+        x2 = (w_origin[0][0]+w_c_4)/length
         x3 = 1-t_fine*width/length
         
         end_ind = 4
@@ -616,7 +604,6 @@
             z_poses.append(segs[seg_name].percent_z_location)
             
         end_ind = num_segs-1
->>>>>>> bae3950a
     
     fuse_id = vsp.AddGeom("FUSELAGE") 
     vsp.SetGeomName(fuse_id, fuselage.tag)
