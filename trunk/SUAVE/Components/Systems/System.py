--- conflicted
+++ resolved
@@ -12,11 +12,7 @@
 #  Imports
 # ----------------------------------------------------------------------
 
-<<<<<<< HEAD
-from SUAVE.Components import Component, Physical_Component
-=======
 from SUAVE.Components import Physical_Component
->>>>>>> 5deebab9
 
 # ----------------------------------------------------------------------
 #  Payload Base Class
@@ -28,16 +24,11 @@
     
     Assumptions:
     None
-
+    
     Source:
     N/A
     """  
-<<<<<<< HEAD
-    
-=======
->>>>>>> 5deebab9
     def __defaults__(self): 
-
         """ This sets the default values for the system.
         
         Assumptions:
@@ -57,57 +48,13 @@
         """        
         
         self.tag             = 'System'
-<<<<<<< HEAD
-        self.mass_properties = mass_properties()
-=======
->>>>>>> 5deebab9
         self.origin          = [[0.0,0.0,0.0]]
         self.control         = None
         self.accessories     = None
         
-<<<<<<< HEAD
-        
-class Container(Physical_Component.Container):
-    """ SUAVE.Components.Propulsor.Container()
-        
-        The Propulsor Container Class
-    
-            Assumptions:
-            None
-            
-            Source:
-            N/A
-    
-    """
-    def get_children(self):
-        """ Returns the components that can go inside
-        
-        Assumptions:
-        None
-    
-        Source:
-        N/A
-    
-        Inputs:
-        None
-    
-        Outputs:
-        None
-    
-        Properties Used:
-        N/A
-        """        
-        
-        return []
-=======
->>>>>>> 5deebab9
     
 # ------------------------------------------------------------
 #  Handle Linking
 # ------------------------------------------------------------
 
-<<<<<<< HEAD
-System.Container = Container
-=======
-System.Container = Physical_Component.Container
->>>>>>> 5deebab9
+System.Container = Physical_Component.Container