## @ingroup Components-Energy-Networks
# Battery_Propeller.py
# 
# Created:  Jul 2015, E. Botero
# Modified: Feb 2016, T. MacDonald

# ----------------------------------------------------------------------
#  Imports
# ----------------------------------------------------------------------

# suave imports
import SUAVE

# package imports
import numpy as np
from SUAVE.Components.Propulsors.Propulsor import Propulsor

from SUAVE.Core import Data

# ----------------------------------------------------------------------
#  Network
# ----------------------------------------------------------------------

## @ingroup Components-Energy-Networks
class Battery_Propeller(Propulsor):
    """ This is a simple network with a battery powering a propeller through
        an electric motor
        
        This network adds 2 extra unknowns to the mission. The first is
        a voltage, to calculate the thevenin voltage drop in the pack.
        The second is torque matching between motor and propeller.
    
        Assumptions:
        None
        
        Source:
        None
    """  
    def __defaults__(self):
        """ This sets the default values for the network to function.
    
            Assumptions:
            None
    
            Source:
            N/A
    
            Inputs:
            None
    
            Outputs:
            None
    
            Properties Used:
            N/A
        """             
        self.motor             = None
        self.propeller         = None
        self.esc               = None
        self.avionics          = None
        self.payload           = None
        self.battery           = None
        self.nacelle_diameter  = None
        self.engine_length     = None
        self.number_of_engines = None
        self.voltage           = None
        self.thrust_angle      = 0.0
        self.use_surrogate     = False
        
        self.outputs         = Data()   
    
    # manage process with a driver function
    def evaluate_thrust(self,state):
        """ Calculate thrust given the current state of the vehicle
    
            Assumptions:
            Caps the throttle at 110% and linearly interpolates thrust off that
    
            Source:
            N/A
    
            Inputs:
            state [state()]
    
            Outputs:
            results.thrust_force_vector [newtons]
            results.vehicle_mass_rate   [kg/s]
            conditions.propulsion:
                rpm                  [radians/sec]
                current              [amps]
                battery_draw         [watts]
                battery_energy       [joules]
                voltage_open_circuit [volts]
                voltage_under_load   [volts]
                motor_torque         [N-M]
                propeller_torque     [N-M]
    
            Properties Used:
            Defaulted values
        """          
    
        # unpack
        conditions = state.conditions
        numerics   = state.numerics
        motor      = self.motor
        propeller  = self.propeller
        esc        = self.esc
        avionics   = self.avionics
        payload    = self.payload
        battery    = self.battery
        
        # Set battery energy
        battery.current_energy = conditions.propulsion.battery_energy  

        # Step 1 battery power
        esc.inputs.voltagein = state.unknowns.battery_voltage_under_load
        #esc.inputs.voltagein = self.voltage
        # Step 2
        esc.voltageout(conditions)
        # link
        motor.inputs.voltage = esc.outputs.voltageout 
        # step 3
        motor.omega(conditions)
        # link
        propeller.inputs.omega =  motor.outputs.omega
        propeller.thrust_angle = self.thrust_angle        
       
        if (self.use_surrogate == True) and (self.propeller.surrogate is not None):
            F, Q, P, Cp = propeller.spin_surrogate(conditions)
        else:            
            # step 4
            F, Q, P, Cp, outputs, etap = propeller.spin(conditions)
            
        # link 
        propeller.outputs = outputs
        
        # Check to see if magic thrust is needed, the ESC caps throttle at 1.1 already
        eta        = conditions.propulsion.throttle[:,0,None]
        P[eta>1.0] = P[eta>1.0]*eta[eta>1.0]
        F[eta>1.0] = F[eta>1.0]*eta[eta>1.0]

        # Run the avionics
        avionics.power()
        
        # Run the payload
        payload.power()        

        # Run the motor for current
        motor.current(conditions)
        
        # link
        esc.inputs.currentout =  motor.outputs.current
    
        # Run the esc
        esc.currentin(conditions)
<<<<<<< HEAD
    
=======

>>>>>>> 90a933d2
        # Calculate avionics and payload power
        avionics_payload_power = avionics.outputs.power + payload.outputs.power

        # Calculate avionics and payload current
        avionics_payload_current = avionics_payload_power/self.voltage

        # link
        battery.inputs.current  = esc.outputs.currentin*self.number_of_engines + avionics_payload_current
        battery.inputs.power_in = -(esc.outputs.voltageout*esc.outputs.currentin*self.number_of_engines + avionics_payload_power)
        battery.energy_calc(numerics)        
    
        # Pack the conditions for outputs
        rpm                  = motor.outputs.omega*60./(2.*np.pi)
        current              = esc.outputs.currentin
        battery_draw         = battery.inputs.power_in 
        battery_energy       = battery.current_energy
        voltage_open_circuit = battery.voltage_open_circuit
        voltage_under_load   = battery.voltage_under_load    
          
        conditions.propulsion.rpm                  = rpm
        conditions.propulsion.current              = current
        conditions.propulsion.battery_draw         = battery_draw
        conditions.propulsion.battery_energy       = battery_energy
        conditions.propulsion.voltage_open_circuit = voltage_open_circuit
        conditions.propulsion.voltage_under_load   = voltage_under_load  
        conditions.propulsion.motor_torque         = motor.outputs.torque
        conditions.propulsion.propeller_torque     = Q
        
        # Create the outputs
        F    = self.number_of_engines * F * [np.cos(self.thrust_angle),0,-np.sin(self.thrust_angle)]      
        mdot = np.zeros_like(F)

        results = Data()
        results.thrust_force_vector = F
        results.vehicle_mass_rate   = mdot
        
        
        return results
    
    
    def unpack_unknowns(self,segment):
        """ This is an extra set of unknowns which are unpacked from the mission solver and send to the network.
    
            Assumptions:
            None
    
            Source:
            N/A
    
            Inputs:
            state.unknowns.propeller_power_coefficient [None]
            state.unknowns.battery_voltage_under_load  [volts]
    
            Outputs:
            state.conditions.propulsion.propeller_power_coefficient [None]
            state.conditions.propulsion.battery_voltage_under_load  [volts]
    
            Properties Used:
            N/A
        """                  
        
        # Here we are going to unpack the unknowns (Cp) provided for this network
        segment.state.conditions.propulsion.propeller_power_coefficient = segment.state.unknowns.propeller_power_coefficient
        segment.state.conditions.propulsion.battery_voltage_under_load  = segment.state.unknowns.battery_voltage_under_load
        
        return
    
    def residuals(self,segment):
        """ This packs the residuals to be send to the mission solver.
    
            Assumptions:
            None
    
            Source:
            N/A
    
            Inputs:
            state.conditions.propulsion:
                motor_torque                          [N-m]
                propeller_torque                      [N-m]
                voltage_under_load                    [volts]
            state.unknowns.battery_voltage_under_load [volts]
            
            Outputs:
            None
    
            Properties Used:
            self.voltage                              [volts]
        """        
        
        # Here we are going to pack the residuals (torque,voltage) from the network
        
        # Unpack
        q_motor   = segment.state.conditions.propulsion.motor_torque
        q_prop    = segment.state.conditions.propulsion.propeller_torque
        v_actual  = segment.state.conditions.propulsion.voltage_under_load
        v_predict = segment.state.unknowns.battery_voltage_under_load
        v_max     = self.voltage
        
        # Return the residuals
        segment.state.residuals.network[:,0] = q_motor[:,0] - q_prop[:,0]
        segment.state.residuals.network[:,1] = (v_predict[:,0] - v_actual[:,0])/v_max
        
        return    
            
    __call__ = evaluate_thrust

<|MERGE_RESOLUTION|>--- conflicted
+++ resolved
@@ -153,11 +153,7 @@
     
         # Run the esc
         esc.currentin(conditions)
-<<<<<<< HEAD
-    
-=======
-
->>>>>>> 90a933d2
+ 
         # Calculate avionics and payload power
         avionics_payload_power = avionics.outputs.power + payload.outputs.power
 
