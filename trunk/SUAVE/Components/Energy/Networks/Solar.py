## @ingroup Components-Energy-Networks
# Solar.py
# 
# Created:  Jun 2014, E. Botero
# Modified: Feb 2016, T. MacDonald

# ----------------------------------------------------------------------
#  Imports
# ----------------------------------------------------------------------

# suave imports
import SUAVE

# package imports
import numpy as np
from SUAVE.Components.Propulsors.Propulsor import Propulsor

from SUAVE.Core import Data

# ----------------------------------------------------------------------
#  Network
# ----------------------------------------------------------------------

## @ingroup Components-Energy-Networks
class Solar(Propulsor):
    """ A solar powered system with batteries and maximum power point tracking.
        
        This network adds an extra unknowns to the mission, the torque matching between motor and propeller.
    
        Assumptions:
        None
        
        Source:
        None
    """      
    def __defaults__(self):
        """ This sets the default values for the network to function.
    
            Assumptions:
            None
    
            Source:
            N/A
    
            Inputs:
            None
    
            Outputs:
            None
    
            Properties Used:
            N/A
        """            
        self.solar_flux        = None
        self.solar_panel       = None
        self.motor             = None
        self.propeller         = None
        self.esc               = None
        self.avionics          = None
        self.payload           = None
        self.solar_logic       = None
        self.battery           = None
        self.nacelle_diameter  = None
        self.engine_length     = None
        self.number_of_engines = None
<<<<<<< HEAD
        self.tag               = 'network'
=======
>>>>>>> 78bb0d6f
        self.use_surrogate     = False
    
    # manage process with a driver function
    def evaluate_thrust(self,state):
        """ Calculate thrust given the current state of the vehicle
    
            Assumptions:
            Caps the throttle at 110% and linearly interpolates thrust off that
    
            Source:
            N/A
    
            Inputs:
            state [state()]
    
            Outputs:
            results.thrust_force_vector [newtons]
            results.vehicle_mass_rate   [kg/s]
            conditions.propulsion:
                solar_flux           [watts/m^2] 
                rpm                  [radians/sec]
                current              [amps]
                battery_draw         [watts]
                battery_energy       [joules]
                motor_torque         [N-M]
                propeller_torque     [N-M]
    
            Properties Used:
            Defaulted values
        """          
    
        # unpack
        conditions  = state.conditions
        numerics    = state.numerics
        solar_flux  = self.solar_flux
        solar_panel = self.solar_panel
        motor       = self.motor
        propeller   = self.propeller
        esc         = self.esc
        avionics    = self.avionics
        payload     = self.payload
        solar_logic = self.solar_logic
        battery     = self.battery
       
        # Set battery energy
        battery.current_energy = conditions.propulsion.battery_energy
        
        # step 1
        solar_flux.solar_radiation(conditions)
        # link
        solar_panel.inputs.flux = solar_flux.outputs.flux
        # step 2
        solar_panel.power()
        # link
        solar_logic.inputs.powerin = solar_panel.outputs.power
        # step 3
        solar_logic.voltage()
        # link
        esc.inputs.voltagein =  solar_logic.outputs.system_voltage
        # Step 4
        esc.voltageout(conditions)
        # link
        motor.inputs.voltage = esc.outputs.voltageout 
        # step 5
        motor.omega(conditions)
        # link
        propeller.inputs.omega =  motor.outputs.omega
        
        # step 6
        if (self.use_surrogate == True) and (self.propeller.surrogate is not None):
<<<<<<< HEAD
            F, Q, P, Cp = propeller.spin_surrogate(conditions)
        else:            
            # step 4
            F, Q, P, Cp = propeller.spin(conditions)
=======
            F, Q, P, Cp , noise, etap = propeller.spin_surrogate(conditions)
        else:            
            # step 4
            F, Q, P, Cp , noise, etap = propeller.spin(conditions)
>>>>>>> 78bb0d6f
        
     
        # Check to see if magic thrust is needed, the ESC caps throttle at 1.1 already
        eta = conditions.propulsion.throttle[:,0,None]
        P[eta>1.0] = P[eta>1.0]*eta[eta>1.0]
        F[eta>1.0] = F[eta>1.0]*eta[eta>1.0]
        
        # Run the avionics
        avionics.power()
        # link
        solar_logic.inputs.pavionics =  avionics.outputs.power
        
        # Run the payload
        payload.power()
        # link
        solar_logic.inputs.ppayload = payload.outputs.power
        
        # Run the motor for current
        motor.current(conditions)
        # link
        esc.inputs.currentout =  motor.outputs.current
        
        # Run the esc
        esc.currentin()
        # link
        solar_logic.inputs.currentesc  = esc.outputs.currentin*self.number_of_engines
        solar_logic.inputs.volts_motor = esc.outputs.voltageout 
        #
        solar_logic.logic(conditions,numerics)
        # link
        battery.inputs = solar_logic.outputs
        battery.energy_calc(numerics)
        
        #Pack the conditions for outputs
        rpm                                  = motor.outputs.omega*60./(2.*np.pi)
        current                              = solar_logic.inputs.currentesc
        battery_draw                         = battery.inputs.power_in 
        battery_energy                       = battery.current_energy
        
        conditions.propulsion.solar_flux       = solar_flux.outputs.flux  
        conditions.propulsion.rpm              = rpm
        conditions.propulsion.current          = current
        conditions.propulsion.battery_draw     = battery_draw
        conditions.propulsion.battery_energy   = battery_energy
        conditions.propulsion.motor_torque     = motor.outputs.torque
        conditions.propulsion.propeller_torque = Q        
        
        #Create the outputs
        F    = self.number_of_engines * F * [1,0,0]      
        mdot = np.zeros_like(F)

        results = Data()
        results.thrust_force_vector = F
        results.vehicle_mass_rate   = mdot

        return results
    
    
    def unpack_unknowns(self,segment):
        """ This is an extra set of unknowns which are unpacked from the mission solver and send to the network.
    
            Assumptions:
            None
    
            Source:
            N/A
    
            Inputs:
            segment.state.unknowns.propeller_power_coefficient [None]
    
            Outputs:
            segment.state.conditions.propulsion.propeller_power_coefficient [None]
    
            Properties Used:
            N/A
        """       
        
        # Here we are going to unpack the unknowns (Cp) provided for this network
        segment.state.conditions.propulsion.propeller_power_coefficient = segment.state.unknowns.propeller_power_coefficient

        return
    
    def residuals(self,segment):
        """ This packs the residuals to be send to the mission solver.
    
            Assumptions:
            None
    
            Source:
            N/A
    
            Inputs:
            state.conditions.propulsion:
                motor_torque                          [N-m]
                propeller_torque                      [N-m]
            
            Outputs:
            None
    
            Properties Used:
            None
        """  
        
        # Here we are going to pack the residuals from the network
        
        # Unpack
        q_motor   = segment.state.conditions.propulsion.motor_torque
        q_prop    = segment.state.conditions.propulsion.propeller_torque
        
        # Return the residuals
        segment.state.residuals.network[:,0] = q_motor[:,0] - q_prop[:,0]
        
        return        
            
    __call__ = evaluate_thrust<|MERGE_RESOLUTION|>--- conflicted
+++ resolved
@@ -63,10 +63,6 @@
         self.nacelle_diameter  = None
         self.engine_length     = None
         self.number_of_engines = None
-<<<<<<< HEAD
-        self.tag               = 'network'
-=======
->>>>>>> 78bb0d6f
         self.use_surrogate     = False
     
     # manage process with a driver function
@@ -137,17 +133,10 @@
         
         # step 6
         if (self.use_surrogate == True) and (self.propeller.surrogate is not None):
-<<<<<<< HEAD
-            F, Q, P, Cp = propeller.spin_surrogate(conditions)
-        else:            
-            # step 4
-            F, Q, P, Cp = propeller.spin(conditions)
-=======
             F, Q, P, Cp , noise, etap = propeller.spin_surrogate(conditions)
         else:            
             # step 4
             F, Q, P, Cp , noise, etap = propeller.spin(conditions)
->>>>>>> 78bb0d6f
         
      
         # Check to see if magic thrust is needed, the ESC caps throttle at 1.1 already
