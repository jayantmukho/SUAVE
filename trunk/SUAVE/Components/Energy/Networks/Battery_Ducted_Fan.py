--- conflicted
+++ resolved
@@ -120,12 +120,7 @@
         avionics_payload_current = avionics_payload_power/self.voltage
 
         # link to the battery
-<<<<<<< HEAD
-        battery.inputs.current  = esc.outputs.currentin + avionics_payload_current
-        #print(esc.outputs.currentin)
-=======
         battery.inputs.current  = esc.outputs.currentin + avionics_payload_current 
->>>>>>> 22ae1751
         battery.inputs.power_in = -(esc_power + avionics_payload_power)
         battery.energy_calc(numerics)        
     
