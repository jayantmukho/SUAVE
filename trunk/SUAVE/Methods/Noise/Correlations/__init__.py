## @defgroup Methods-Noise-Correlations Correlations
# Correlation type methods for calculating noise
# @ingroup Methods-Noise

from .shevell                     import shevell
<<<<<<< HEAD
from .propeller_noise_sae         import propeller_noise_sae 
=======
from .propeller_noise_sae         import propeller_noise_sae 

>>>>>>> 14a55abb
<|MERGE_RESOLUTION|>--- conflicted
+++ resolved
@@ -1,11 +1,6 @@
-## @defgroup Methods-Noise-Correlations Correlations
-# Correlation type methods for calculating noise
-# @ingroup Methods-Noise
-
-from .shevell                     import shevell
-<<<<<<< HEAD
-from .propeller_noise_sae         import propeller_noise_sae 
-=======
-from .propeller_noise_sae         import propeller_noise_sae 
-
->>>>>>> 14a55abb
+## @defgroup Methods-Noise-Correlations Correlations
+# Correlation type methods for calculating noise
+# @ingroup Methods-Noise
+
+from .shevell                     import shevell
+from .propeller_noise_sae         import propeller_noise_sae 