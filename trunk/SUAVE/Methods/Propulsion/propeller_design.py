--- conflicted
+++ resolved
@@ -282,13 +282,8 @@
     prop.chord_distribution         = c
     prop.radius_distribution        = r 
     prop.number_of_blades           = int(B)
-<<<<<<< HEAD
-    prop.design_power_coefficient   = Cp 
-    prop.design_thrust_coefficient  = Ct 
-=======
     prop.design_power_coefficient   = Cp[0] 
     prop.design_thrust_coefficient  = Ct[0]
->>>>>>> 04b7bed8
     prop.mid_chord_aligment         = MCA
     prop.thickness_to_chord         = t_c_at_70_percent
     prop.blade_solidity             = sigma  
