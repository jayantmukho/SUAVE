## @ingroup Methods-Aerodynamics-AVL
#write_geometry.py
# 
# Created:  Oct 2015, T. Momose
# Modified: Jan 2016, E. Botero
#           Apr 2017, M. Clarke


# ----------------------------------------------------------------------
#  Imports
# ----------------------------------------------------------------------
from purge_files import purge_files
import numpy as np
from create_avl_datastructure import translate_avl_wing, translate_avl_body 

<<<<<<< HEAD

def write_geometry(avl_object,vortices_per_meter):
=======
## @ingroup Methods-Aerodynamics-AVL
def write_geometry(avl_object):
    """This function writes the translated aircraft geometry into text file read 
    by AVL when it is called

    Assumptions:
        None
        
    Source:
        Drela, M. and Youngren, H., AVL, http://web.mit.edu/drela/Public/web/avl

    Inputs:
        avl_object
>>>>>>> e1e4086a

    Outputs:
        None

    Properties Used:
        N/A
    """    
    
    # unpack inputs
    aircraft            = avl_object.geometry
    geometry_file       = avl_object.settings.filenames.features

    # Open the geometry file after purging if it already exists
    purge_files([geometry_file])
    geometry             = open(geometry_file,'w')

    with open(geometry_file,'w') as geometry:
        header_text       = make_header_text(avl_object)
        geometry.write(header_text)
        
        for w in aircraft.wings:
            avl_wing      = translate_avl_wing(w)
            wing_text     = make_surface_text(avl_wing,vortices_per_meter)
            geometry.write(wing_text)  
                     
        for b in aircraft.fuselages:
            if b.tag == 'fuselage':
                avl_body  = translate_avl_body(b)
                body_text = make_body_text(avl_body)
                geometry.write(body_text)
            
    return


def make_header_text(avl_object):  
    """This function writes the header using the template required for the AVL executable to read

    Assumptions:
        None
        
    Source:
        None

    Inputs:
        avl_object.settings.flow_symmetry.xz_plane                      [-]
        avl_object.settings.flow_symmetry.xy_parallel                   [-]
        avl_object.settings.flow_symmetry.z_symmetry_plane              [-]
        avl_object.geometry.wings['main_wing'].areas.reference          [meters**2]
        avl_object.geometry.wings['main_wing'].chords.mean_aerodynamic  [meters]
        avl_object.geometry.wings['main_wing'].spans.projected          [meters]
        avl_object.geometry.mass_properties.center_of_gravity           [meters]
        avl_object.geometry.tag                                         [-]
    
    Outputs:
        header_text                                                     [-]

    Properties Used:
        N/A
    """      
    header_base = \
'''{0}
#Mach
 {1}
#Iysym   IZsym   Zsym
  {2}      {3}     {4}
  
#Sref    Cref    Bref 	<meters>
{5}      {6}     {7}

#Xref    Yref    Zref   <meters>
{8}      {9}     {10}

'''

    # Unpack inputs
    Iysym = avl_object.settings.flow_symmetry.xz_plane
    Izsym = avl_object.settings.flow_symmetry.xy_parallel
    Zsym  = avl_object.settings.flow_symmetry.z_symmetry_plane
    Sref  = avl_object.geometry.wings['main_wing'].areas.reference
    Cref  = avl_object.geometry.wings['main_wing'].chords.mean_aerodynamic
    Bref  = avl_object.geometry.wings['main_wing'].spans.projected
    Xref  = avl_object.geometry.mass_properties.center_of_gravity[0]
    Yref  = avl_object.geometry.mass_properties.center_of_gravity[1]
    Zref  = avl_object.geometry.mass_properties.center_of_gravity[2]
    name  = avl_object.geometry.tag

    mach = 0.0

    # Insert inputs into the template
    header_text = header_base.format(name,mach,Iysym,Izsym,Zsym,Sref,Cref,Bref,Xref,Yref,Zref)

    return header_text


<<<<<<< HEAD
def make_surface_text(avl_wing,vortices_per_meter):
    # Template for a surface
=======
def make_surface_text(avl_wing):
    """This function writes the surface text using the template required for the AVL executable to read

    Assumptions:
        None
        
    Source:
        None

    Inputs:
       avl_wing.symmetric
       avl_wing.tag
        
    Outputs:
        surface_text                                                 

    Properties Used:
        N/A
    """       
>>>>>>> e1e4086a
    ordered_tags = []         
    surface_base = \
        '''

#---------------------------------------------------------
SURFACE
{0}
#Nchordwise  Cspace   Nspanwise  Sspace
{1}         {2}         {3}      {4}{5}
'''        
    # Unpack inputs
    symm = avl_wing.symmetric
    name = avl_wing.tag

    if symm:
        ydup = '\n\nYDUPLICATE\n0.0\n' # Duplication of wing about xz plane
    else:
        ydup     = ' ' 
    
    # Vertical Wings
    if avl_wing.vertical:
        # Define precision of analysis. See AVL documentation for reference 
        chordwise_vortices       = 20  
        chordwise_vortex_spacing = 1.0
        spanwise_vortices        = np.ceil(avl_wing.semispan*vortices_per_meter)# units [m^-1]
        spanwise_vortex_spacing  = 1.0                              # cosine distribution i.e. || |   |    |    |  | ||
        ordered_tags = sorted(avl_wing.sections, key = lambda x: x.origin[2])
        
        # Write text    
        surface_text = surface_base.format(name,chordwise_vortices,chordwise_vortex_spacing,spanwise_vortices ,spanwise_vortex_spacing,ydup)     
        for i in xrange(len(ordered_tags)):
            section_text    = make_wing_section_text(ordered_tags[i])
            surface_text    = surface_text + section_text
            
    # Horizontal Wings        
    else:        
        # Define precision of analysis. See AVL documentation for reference
        chordwise_vortices       = 20  
        chordwise_vortex_spacing = 1.0        
        spanwise_vortices        = np.ceil(avl_wing.semispan*vortices_per_meter)# units [m^-1]
        spanwise_vortex_spacing  = 1.0                              # cosine distribution i.e. || |   |    |    |  | ||
        ordered_tags = sorted(avl_wing.sections, key = lambda x: x.origin[1])
    
        # Write text    
        surface_text = surface_base.format(name,chordwise_vortices,chordwise_vortex_spacing,spanwise_vortices ,spanwise_vortex_spacing,ydup)     
        for i in xrange(len(ordered_tags)):
            section_text    = make_wing_section_text(ordered_tags[i])
            surface_text    = surface_text + section_text

    return surface_text


def make_body_text(avl_body):    
    """This function writes the body text using the template required for the AVL executable to read

    Assumptions:
        None
        
    Source:
        None

    Inputs:
        avl_body.sections.horizontal
        avl_body.sections.vertical
    
    Outputs:
        body_text                                                 

    Properties Used:
        N/A
    """      
    surface_base = \
'''

#---------------------------------------------------------
SURFACE
{0}
#Nchordwise  Cspace   Nspanwise  Sspace
{1}           {2}      {2}       {4}
'''
    # Unpack inputs
    name = avl_body.tag
    
    # Define precision of analysis. See AVL documentation for reference 
    chordwise_vortices       = 20  
    chordwise_vortex_spacing = 1.0 
    
    # Form the horizontal part of the + shaped fuselage    
    hname           = name + '_horizontal'
    horizontal_text = surface_base.format(hname,chordwise_vortices,chordwise_vortex_spacing,'   ','   ','  ')   
       
    ordered_tags = []
    ordered_tags = sorted(avl_body.sections.horizontal, key = lambda x: x.origin[1])
    for i in xrange(len(ordered_tags)):
        section_text    = make_body_section_text(ordered_tags[i])
        horizontal_text = horizontal_text + section_text
        
    # Form the vertical part of the + shaped fuselage
    vname         = name + '_vertical'
    vertical_text = surface_base.format(vname,chordwise_vortices,chordwise_vortex_spacing,'   ','   ','  ')   
    ordered_tags = []
    ordered_tags = sorted(avl_body.sections.vertical, key = lambda x: x.origin[2])
    for i in xrange(len(ordered_tags)):
        section_text    = make_body_section_text(ordered_tags[i])
        vertical_text = vertical_text + section_text
        
    body_text = horizontal_text + vertical_text
    return body_text  


def make_wing_section_text(avl_section):
    """This function writes the wing text using the template required for the AVL executable to read

    Assumptions:
        None
        
    Source:
        None

    Inputs:
       avl_section.origin             [meters]
       avl_section.chord              [meters]
       avl_section.twist              [radians]
       avl_section.airfoil_coord_file [-] 
        
    Outputs:
        wing_section_text                                                 

    Properties Used:
        N/A
    """      
    section_base = \
'''
SECTION
#Xle    Yle      Zle      Chord     Ainc  Nspanwise  Sspace
{0}  {1}    {2}    {3}    {4}     
'''
    airfoil_base = \
'''
AFILE
{}
'''

    # Unpack inputs
    x_le    = avl_section.origin[0]
    y_le    = avl_section.origin[1]
    z_le    = avl_section.origin[2]
    chord   = avl_section.chord
    ainc    = avl_section.twist
    airfoil = avl_section.airfoil_coord_file

    wing_section_text = section_base.format(x_le,y_le,z_le,chord,ainc)
    if airfoil:
        wing_section_text = wing_section_text + airfoil_base.format(airfoil)
    for cs in avl_section.control_surfaces:
        control_text = make_controls_text(cs)
        wing_section_text = wing_section_text + control_text

    return wing_section_text

    
def make_body_section_text(avl_body_section):
    """This function writes the body text using the template required for the AVL executable to read

    Assumptions:
        None
        
    Source:
        None

    Inputs:
       avl_section.origin             [meters]
       avl_section.chord              [meters]
       avl_section.twist              [radians]
       avl_section.airfoil_coord_file [-] 
                  
    Outputs:
        body_section_text                                                 

    Properties Used:
        N/A
    """    
    section_base = \
'''
SECTION
#Xle     Yle      Zle      Chord     Ainc  Nspanwise  Sspace
{0}    {1}     {2}     {3}     {4}      1        0
'''
    airfoil_base = \
'''
AFILE
{}
'''

    # Unpack inputs
    x_le    = avl_body_section.origin[0]
    y_le    = avl_body_section.origin[1]
    z_le    = avl_body_section.origin[2]
    chord   = avl_body_section.chord
    ainc    = avl_body_section.twist
    airfoil = avl_body_section.airfoil_coord_file

    body_section_text = section_base.format(x_le,y_le,z_le,chord,ainc)
    if airfoil:
        body_section_text = body_section_text + airfoil_base.format(airfoil)
    for cs in avl_body_section.control_surfaces:
        control_text = make_controls_text(cs)
        body_section_text = body_section_text + control_text

    return body_section_text

    
def make_controls_text(avl_control_surface):
    """This function writes the control surface text using the template required 
    for the AVL executable to read

    Assumptions:
        None
        
    Source:
        None

    Inputs:
        avl_control_surface.tag             [-]
        avl_control_surface.gain            [-]
        avl_control_surface.x_hinge         [-]
        avl_control_surface.hinge_vector    [-]
        avl_control_surface.sign_duplicate  [-]
                  
    Outputs:
        control_text                                                 

    Properties Used:
        N/A
    """    
    control_base = \
'''CONTROL
{0}    {1}   {2}   {3}  {4}
'''

    # Unpack inputs
    name     = avl_control_surface.tag
    gain     = avl_control_surface.gain
    xhinge   = avl_control_surface.x_hinge
    hv       = avl_control_surface.hinge_vector
    sign_dup = avl_control_surface.sign_duplicate

    control_text = control_base.format(name,gain,xhinge,hv,sign_dup)

    return control_text<|MERGE_RESOLUTION|>--- conflicted
+++ resolved
@@ -13,10 +13,6 @@
 import numpy as np
 from create_avl_datastructure import translate_avl_wing, translate_avl_body 
 
-<<<<<<< HEAD
-
-def write_geometry(avl_object,vortices_per_meter):
-=======
 ## @ingroup Methods-Aerodynamics-AVL
 def write_geometry(avl_object):
     """This function writes the translated aircraft geometry into text file read 
@@ -30,7 +26,6 @@
 
     Inputs:
         avl_object
->>>>>>> e1e4086a
 
     Outputs:
         None
@@ -125,10 +120,6 @@
     return header_text
 
 
-<<<<<<< HEAD
-def make_surface_text(avl_wing,vortices_per_meter):
-    # Template for a surface
-=======
 def make_surface_text(avl_wing):
     """This function writes the surface text using the template required for the AVL executable to read
 
@@ -148,7 +139,6 @@
     Properties Used:
         N/A
     """       
->>>>>>> e1e4086a
     ordered_tags = []         
     surface_base = \
         '''
