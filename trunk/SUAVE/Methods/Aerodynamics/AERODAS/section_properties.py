# section_properties.py
# 
# Created:  Feb 2016, E. Botero
# Modified: Jun 2017, E. Botero

# ----------------------------------------------------------------------
#  Imports
# ----------------------------------------------------------------------

import numpy as np
from SUAVE.Core import Units, Data

# ----------------------------------------------------------------------
#  Section Properties
# ----------------------------------------------------------------------

def section_properties(state,settings,geometry):
    """This model is based on the NASA TR: "Models of Lift and Drag Coefficients of Stalled and Unstalled Airfoils in
     Wind Turbines and Wind Tunnels" by D. A. Spera
    
    From RE and t/c, get Clmax, CD0,  ACD1', ACL1'"""
    
    # Unpack
    wing = geometry
    re   = state.conditions.freestream.reynolds_number
    mac  = wing.chords.mean_aerodynamic
    tc   = wing.thickness_to_chord
    A0   = settings.section_zero_lift_angle_of_attack
    S1p  = settings.section_lift_curve_slope
    
    # RE dimensionless
    RE = re*mac
    
    # Calculate 2-D CLmax
    # From 241 A/B notes
<<<<<<< HEAD
    Cl_max_ref = -0.0009*tc**3. + 0.0217*tc**2. - 0.0442*tc + 0.7005
=======
    Cl_max_ref = -0.0009*tc*tc*tc + 0.0217*tc*tc - 0.0442*tc + 0.7005
>>>>>>> aee74d20
    Re_ref     = 9.*10**6
    #CL1maxp = Cl_max_ref * ( RE / Re_ref ) **0.1
    CL1maxp = 1.5 * np.ones_like(state.conditions.freestream.altitude)
    
    # Estimate the ACL1'
    ACLp = A0 + CL1maxp/S1p + 3. * Units.deg

    # Calculate 2-D Cd0  
    # First calculate CF, from AA 241 A/B Notes
    CF  = 0.455/(np.log(RE)**2.58)
    
    # Find k, from AA 241 A/B Notes
    beta2 = 1
    C     = 1.1
    k1    = 2.*C*tc
    k2    = C*C*(1+5)**tc*tc/2.;
    k     = 1 + k1 + k2;
    
    # Cd0
    Cd0 = k*CF
    
    # Estimate the CD1max'
    # I have no idea
    CD1maxp = 10.*Cd0
    
    # Estimate the ACD1'
    ACD1p = ACLp
    
    # Pack outputs
    wing.section = Data()
    wing.section.maximum_coefficient_lift                 = CL1maxp
    wing.section.zero_lift_drag_coefficient               = Cd0
    wing.section.angle_attack_max_prestall_lift           = ACLp
    wing.section.pre_stall_maximum_drag_coefficient       = CD1maxp
    wing.section.pre_stall_maximum_drag_coefficient_angle = ACD1p 
    
    return RE, CL1maxp, Cd0, ACLp, CD1maxp<|MERGE_RESOLUTION|>--- conflicted
+++ resolved
@@ -33,11 +33,7 @@
     
     # Calculate 2-D CLmax
     # From 241 A/B notes
-<<<<<<< HEAD
-    Cl_max_ref = -0.0009*tc**3. + 0.0217*tc**2. - 0.0442*tc + 0.7005
-=======
     Cl_max_ref = -0.0009*tc*tc*tc + 0.0217*tc*tc - 0.0442*tc + 0.7005
->>>>>>> aee74d20
     Re_ref     = 9.*10**6
     #CL1maxp = Cl_max_ref * ( RE / Re_ref ) **0.1
     CL1maxp = 1.5 * np.ones_like(state.conditions.freestream.altitude)
