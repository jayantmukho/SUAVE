# SU2_inviscid.py
#
# Created:  Sep 2016, E. Botero
# Modified:

# ----------------------------------------------------------------------
#  Imports
# ----------------------------------------------------------------------

# SUAVE imports
import SUAVE

from SUAVE.Core import Data
from SUAVE.Core import Units

# local imports
from Aerodynamics import Aerodynamics
from SUAVE.Plugins.SU2.call_SU2_CFD import call_SU2_CFD
from SUAVE.Plugins.SU2.write_SU2_cfg import write_SU2_cfg

# package imports
import numpy as np
import scipy as sp
import scipy.interpolate
import time

#import pyKriging
#from pyKriging.krige import kriging
import sklearn
from sklearn import gaussian_process

# ----------------------------------------------------------------------
#  Class
# ----------------------------------------------------------------------

class SU2_inviscid(Aerodynamics):
    """ SUAVE.Analyses.Aerodynamics.Fidelity_Zero
        aerodynamic model that builds a surrogate model for a model,
        using SU2 Euler, and various handbook methods
        for everything else

        this class is callable, see self.__call__

    """

    def __defaults__(self):

        self.tag = 'SU2_inviscid'

        self.geometry = Data()
        self.settings = Data()
        self.settings.half_mesh_flag     = True
        self.settings.parallel           = False
        self.settings.processors         = 1
        self.settings.maximum_iterations = 1500

        # conditions table, used for surrogate model training
        self.training = Data()        
        self.training.angle_of_attack  = np.array([-2.,3.,8.]) * Units.deg
        self.training.Mach             = np.array([0.3,0.7,0.85])
        self.training.lift_coefficient = None
        self.training.drag_coefficient = None
        self.training_file             = None
        
        # surrogate model
        self.surrogates = Data()
        self.surrogates.coefficients   = None
 
        
    def initialize(self):
                   
        # sample training data
        self.sample_training()
                    
        # build surrogate
        self.build_surrogate()


    def evaluate(self,state,settings,geometry):
        """ process vehicle to setup geometry, condititon and settings

            Inputs:
                conditions - DataDict() of aerodynamic conditions

            Outputs:
                CL - array of lift coefficients, same size as alpha
                CD - array of drag coefficients, same size as alpha

            Assumptions:
                non-linear intperolation surrogate model on Mach, Angle of Attack
                    and Reynolds number
                locations outside the surrogate's table are held to nearest data
                no changes to initial geometry or settings
        """

        # unpack
        surrogates = self.surrogates        
        conditions = state.conditions
        
        # unpack
        mach = conditions.freestream.mach_number
        AoA  = conditions.aerodynamics.angle_of_attack
        lift_model = surrogates.lift_coefficient
        drag_model = surrogates.drag_coefficient
        
        # for Kriging
        data_len = len(AoA)
        inviscid_lift = np.zeros([data_len,1])
        for ii,_ in enumerate(AoA):
            inviscid_lift[ii] = lift_model.predict(np.array([AoA[ii][0],mach[ii][0]]))
        conditions.aerodynamics.lift_breakdown.inviscid_wings_lift = inviscid_lift
        state.conditions.aerodynamics.lift_coefficient             = inviscid_lift
        state.conditions.aerodynamics.lift_breakdown.compressible_wings = inviscid_lift
        
        # inviscid drag
        inviscid_drag = np.zeros([data_len,1])
<<<<<<< HEAD
        for ii,_ in enumerate(AoA):
            inviscid_drag[ii] = drag_model.predict(np.array([AoA[ii][0],mach[ii][0]]))      
        #state.conditions.aerodynamics.inviscid_drag_coefficient    = inviscid_drag
=======
        #for ii,_ in enumerate(AoA):
        #    inviscid_drag[ii] = drag_model.predict([AoA[ii][0],mach[ii][0]])        
        state.conditions.aerodynamics.inviscid_drag_coefficient    = inviscid_drag
>>>>>>> 189bf90f

        return inviscid_lift, inviscid_drag


    def sample_training(self):
        
        # unpack
        geometry = self.geometry
        settings = self.settings
        training = self.training
        
        AoA  = training.angle_of_attack
        mach = training.Mach 
        CL   = np.zeros([len(AoA)*len(mach),1])
        CD   = np.zeros([len(AoA)*len(mach),1])

        # condition input, local, do not keep
        konditions              = Data()
        konditions.aerodynamics = Data()

        if self.training_file is None:
            # calculate aerodynamics for table
            table_size = len(AoA)*len(mach)
            xy = np.zeros([table_size,2])
            count = 0
            time0 = time.time()
            for i,_ in enumerate(AoA):
                for j,_ in enumerate(mach):
                    
                    xy[count,:] = np.array([AoA[i],mach[j]])
                    # overriding conditions, thus the name mangling
                    konditions.aerodynamics.angle_of_attack = AoA[i]
                    konditions.aerodynamics.mach            = mach[j]
                    
                    # these functions are inherited from Aerodynamics() or overridden
                    CL[count],CD[count] = call_SU2(konditions, settings, geometry)
                    count += 1
            
            time1 = time.time()
            
            print 'The total elapsed time to run SU2: '+ str(time1-time0) + '  Seconds'
        else:
            data_array = np.loadtxt(self.training_file)
            xy         = data_array[:,0:2]
            CL         = data_array[:,2:3]
            CD         = data_array[:,3:4]

        # Save the data
        np.savetxt(geometry.tag+'_data.txt',np.hstack([xy,CL,CD]),fmt='%10.8f',header='AoA Mach CL CD')

        # store training data
        training.coefficients = np.hstack([CL,CD])
        training.grid_points  = xy
        

        return

    def build_surrogate(self):

        # unpack data
        training  = self.training
        AoA_data  = training.angle_of_attack
        mach_data = training.Mach
        CL_data   = training.coefficients[:,0]
        CD_data   = training.coefficients[:,1]
        xy        = training.grid_points 
        
        # Gaussian Process
        regr_cl = gaussian_process.GaussianProcess()
        regr_cd = gaussian_process.GaussianProcess()
        cl_surrogate = regr_cl.fit(xy, CL_data)
        cd_surrogate = regr_cd.fit(xy, CD_data)    
        
        self.surrogates.lift_coefficient = cl_surrogate
        self.surrogates.drag_coefficient = cd_surrogate
        
        import pylab as plt
        fig = plt.figure('Surrogate Plot')

        AoA_points = np.array([-5,-4,-3,-2,-1,0,1,2,3,4,5,6,7,8,9,10,11,12])*Units.deg
        mach_points = np.array([0.2,0.3,.35,.45,.55,.65,.75,.8,.9])
        
        AoA_mesh,mach_mesh = np.meshgrid(AoA_points,mach_points)
        
        CL_sur = np.zeros(np.shape(AoA_mesh))
        CD_sur = np.zeros(np.shape(AoA_mesh))        
        
        for jj in range(len(AoA_points)):
            for ii in range(len(mach_points)):
                CL_sur[ii,jj] = cl_surrogate.predict(np.array([AoA_mesh[ii,jj],mach_mesh[ii,jj]]))
                CD_sur[ii,jj] = cd_surrogate.predict(np.array([AoA_mesh[ii,jj],mach_mesh[ii,jj]]))
        
        fig = plt.figure('CL - CD Surrogate Plot')    
        axes = fig.add_subplot(2,1,1)
        plt.contourf(AoA_mesh/Units.deg,mach_mesh,CL_sur,levels=None)
        plt.colorbar()
        plt.xlabel('Angle of Attack (deg)')
        plt.ylabel('Mach Number')
        
        axes = fig.add_subplot(2,1,2)
        plt.contourf(AoA_mesh/Units.deg,mach_mesh,CD_sur,levels=None)
        plt.colorbar()
        plt.xlabel('Angle of Attack (deg)')
        plt.ylabel('Mach Number')   
        
        #plt.show() 

        return



# ----------------------------------------------------------------------
#  Helper Functions
# ----------------------------------------------------------------------

def call_SU2(conditions,settings,geometry):
    """ calculate total vehicle lift coefficient by SU2
    """

    half_mesh_flag = settings.half_mesh_flag
    tag            = geometry.tag
    parallel       = settings.parallel
    processors     = settings.processors 
    iters          = settings.maximum_iterations
    
    SU2_settings = Data()
    if half_mesh_flag == False:
        SU2_settings.reference_area  = geometry.reference_area
    else:
        SU2_settings.reference_area  = geometry.reference_area/2.
    SU2_settings.mach_number     = conditions.aerodynamics.mach
    SU2_settings.angle_of_attack = conditions.aerodynamics.angle_of_attack / Units.deg
    SU2_settings.maximum_iterations = iters
    
    # build SU2 cfg
    write_SU2_cfg(tag, SU2_settings)
    
    # run su2
    CL, CD = call_SU2_CFD(tag,parallel,processors)
        
    return CL, CD<|MERGE_RESOLUTION|>--- conflicted
+++ resolved
@@ -114,16 +114,10 @@
         
         # inviscid drag
         inviscid_drag = np.zeros([data_len,1])
-<<<<<<< HEAD
-        for ii,_ in enumerate(AoA):
-            inviscid_drag[ii] = drag_model.predict(np.array([AoA[ii][0],mach[ii][0]]))      
-        #state.conditions.aerodynamics.inviscid_drag_coefficient    = inviscid_drag
-=======
         #for ii,_ in enumerate(AoA):
         #    inviscid_drag[ii] = drag_model.predict([AoA[ii][0],mach[ii][0]])        
         state.conditions.aerodynamics.inviscid_drag_coefficient    = inviscid_drag
->>>>>>> 189bf90f
-
+        
         return inviscid_lift, inviscid_drag
 
 
