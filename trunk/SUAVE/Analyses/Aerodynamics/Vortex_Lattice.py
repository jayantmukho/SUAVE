--- conflicted
+++ resolved
@@ -290,15 +290,10 @@
     wing_lifts = Data()
 
     for wing in geometry.wings.values():
-<<<<<<< HEAD
-        [wing_lift_coeff,wing_drag_coeff] = weissinger_vortex_lattice(conditions,settings,wing)
-=======
-
         [wing_lift_coeff,wing_drag_coeff,wing_AR] = weissinger_vortex_lattice(conditions,settings,wing)
->>>>>>> a548f589
         total_lift_coeff += wing_lift_coeff * wing.areas.reference / vehicle_reference_area
         AR += wing_AR * wing.areas.reference / vehicle_reference_area
         wing_lifts[wing.tag] = wing_lift_coeff    
     geometry.aspect_ratio  =  AR
     
-    return total_lift_coeff, wing_lifts +    return total_lift_coeff, wing_lifts 
